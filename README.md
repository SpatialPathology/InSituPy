# InSituPy: Python Package for the Analysis of _Xenium In Situ_ Data

<p align="center">
   <img src="logo/insitupy_logo.png" width="500">
</p>

InSituPy is a Python package designed to facilitate the analysis of in situ sequencing data generated with the [_Xenium In Situ_](https://www.10xgenomics.com/platforms/xenium) methodology. With InSituPy, you can easily load, visualize, and analyze the data, enabling and simplifying the comprehensive exploration of spatial gene expression patterns within tissue sections.

Sure, here's the revised documentation with the requested changes:

## Installation

### Prerequisites

1. **Create and activate a conda environment:**

   ```bash
   conda create --name insitupy python=3.9
   conda activate insitupy
   ```

<<<<<<< HEAD
2. Navigate to the cloned repository and select the right branch. Since the repository is under very active development it can make sense to use the `dev` branch including also the most recent developments:

   ```bash
   cd InSituPy

   # Optionally: switch to dev branch
   git checkout dev
=======
2. **(Windows Only)** Download and install the `annoy` package from the provided wheel file. If your Python version is different from `3.9`, make sure to download the correct wheel [here](https://www.lfd.uci.edu/~gohlke/pythonlibs/#annoy) and adapt the installation code accordingly:

   ```bash
   pip install wheels\annoy-1.17.0-cp39-cp39-win_amd64.whl
>>>>>>> c39c2f4a
   ```

   *(Note: Skip this step if you're on Mac or Linux.)*

### Method 1: Installation from Cloned Repository

1. **Clone the repository to your local machine:**

   ```bash
   git clone https://github.com/jwrth/InSituPy.git
   ```

2. **Navigate to the cloned repository and select the right branch:**

   ```bash
   cd InSituPy

   # Optionally: switch to dev branch
   git checkout dev
   ```

3. **Install the required packages using `pip` within the conda environment:**

   ```bash
   # for installation without napari use
   pip install .

   # for installation with napari use
   pip install .[napari]

   # for developmental purposes add the -e flag
   pip install -e .[napari]
   ```

### Method 2: Direct Installation from GitHub

1. **Install directly from GitHub:**

   ```bash
   # for installation without napari use
   pip install git+https://github.com/jwrth/InSituPy.git

   # for installation with napari use
   pip install git+https://github.com/jwrth/InSituPy.git#egg=InSituPy[napari]

   # for developmental purposes, use the dev branch
   pip install git+https://github.com/jwrth/InSituPy.git@dev#egg=InSituPy[napari]
   ```

Make sure you have Conda installed on your system before proceeding with these steps. If not, you can install Miniconda or Anaconda from [https://docs.conda.io/en/latest/miniconda.html](https://docs.conda.io/en/latest/miniconda.html).

To ensure that the InSituPy package is available as a kernel in Jupyter notebooks within your conda environment, you can follow the instructions [here](https://ipython.readthedocs.io/en/stable/install/kernel_install.html).

## Getting Started

For detailed instructions on using InSituPy, refer to the [official documentation](https://InSituPy.readthedocs.io). The documentation provides comprehensive guides on installation, usage, and advanced features.

## Tutorials

Explore the tutorials in `./notebooks/` to learn how to use InSituPy:

1. [Download example data for tutorial](notebooks/01_InSituPy_demo_download_data.ipynb) - Download _Xenium In Situ_ example data for the subsequent tutorials.
2. [Registration of additional images](notebooks/02_InSituPy_demo_register_images.ipynb) - Learn how to register additional images.
3. [Basic analysis functionalities](notebooks/03_InSituPy_demo_analyze.ipynb) - Learn about the basic functionalities, such as loading of data, basic preprocessing and interactive visualization with napari.
4. [Add annotations](notebooks/04_InSituPy_demo_annotations.ipynb) - Learn how to add annotations from external software such as [QuPath](https://qupath.github.io/).

## Features

- **Data Preprocessing:** InSituPy provides functions for normalizing, filtering, and transforming raw in situ transcriptomics data.

- **Interactive Visualization:** Create interactive plots using [napari](https://napari.org/stable/#) to easily explore spatial gene expression patterns.

- **Annotation:** Annotate _Xenium In Situ_ data in the napari viewer or import annotations from external tools like [QuPath](https://qupath.github.io/).

## Contributing

Contributions are welcome! If you find any issues or have suggestions for new features, please open an [issue](https://github.com/jwrth/InSituPy/issues) or submit a pull request.

## License

InSituPy is licensed under the [BSD-3-Clause](LICENSE).

---

**InSituPy** is developed and maintained by [jwrth](https://github.com/jwrth). Feedback is highly appreciated and hopefully **InSituPy** helps you with your _Xenium In Situ_ analysis. The package is thought to be a starting point to simplify the analysis of in situ sequencing data in Python and it would be exciting to integrate functionalities into larger and more comprehensive data structures.<|MERGE_RESOLUTION|>--- conflicted
+++ resolved
@@ -5,8 +5,6 @@
 </p>
 
 InSituPy is a Python package designed to facilitate the analysis of in situ sequencing data generated with the [_Xenium In Situ_](https://www.10xgenomics.com/platforms/xenium) methodology. With InSituPy, you can easily load, visualize, and analyze the data, enabling and simplifying the comprehensive exploration of spatial gene expression patterns within tissue sections.
-
-Sure, here's the revised documentation with the requested changes:
 
 ## Installation
 
@@ -19,20 +17,10 @@
    conda activate insitupy
    ```
 
-<<<<<<< HEAD
-2. Navigate to the cloned repository and select the right branch. Since the repository is under very active development it can make sense to use the `dev` branch including also the most recent developments:
-
-   ```bash
-   cd InSituPy
-
-   # Optionally: switch to dev branch
-   git checkout dev
-=======
 2. **(Windows Only)** Download and install the `annoy` package from the provided wheel file. If your Python version is different from `3.9`, make sure to download the correct wheel [here](https://www.lfd.uci.edu/~gohlke/pythonlibs/#annoy) and adapt the installation code accordingly:
 
    ```bash
    pip install wheels\annoy-1.17.0-cp39-cp39-win_amd64.whl
->>>>>>> c39c2f4a
    ```
 
    *(Note: Skip this step if you're on Mac or Linux.)*
