--- conflicted
+++ resolved
@@ -1474,11 +1474,7 @@
  ],
  "metadata": {
   "kernelspec": {
-<<<<<<< HEAD
-   "display_name": "insitupy",
-=======
    "display_name": "Python 3 (ipykernel)",
->>>>>>> 2ab2ff91
    "language": "python",
    "name": "python3"
   },
