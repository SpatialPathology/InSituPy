{
 "cells": [
  {
   "cell_type": "markdown",
   "metadata": {},
   "source": [
    "# InSituPy demonstration - InSituExperiment"
   ]
  },
  {
   "cell_type": "code",
   "execution_count": 1,
   "metadata": {},
   "outputs": [],
   "source": [
    "## The following code ensures that all functions and init files are reloaded before executions.\n",
    "%load_ext autoreload\n",
    "%autoreload 2"
   ]
  },
  {
   "cell_type": "code",
   "execution_count": 2,
   "metadata": {},
   "outputs": [],
   "source": [
    "from pathlib import Path\n",
    "from insitupy import read_xenium\n",
    "import scanpy as sc\n",
    "from insitupy import InSituExperiment"
   ]
  },
  {
   "cell_type": "code",
   "execution_count": 3,
   "metadata": {},
   "outputs": [],
   "source": [
    "import warnings\n",
    "warnings.simplefilter(action='ignore', category=FutureWarning)"
   ]
  },
  {
   "cell_type": "markdown",
   "metadata": {},
   "source": [
    "### Load Xenium data into `InSituData` object\n",
    "\n",
    "Now the Xenium data can be parsed by providing the data path to the `InSituPy` project folder."
   ]
  },
  {
   "cell_type": "code",
   "execution_count": 4,
   "metadata": {},
   "outputs": [
    {
     "name": "stdout",
     "output_type": "stream",
     "text": [
      "Loading annotations...\n",
      "Loading cells...\n",
      "\tNo alternative cells found...\n",
      "Loading images...\n",
      "['nuclei', 'CD20', 'HER2', 'DAPI', 'HE']\n",
      "Loading regions...\n"
     ]
    }
   ],
   "source": [
    "insitupy_project = Path(\"demo_dataset/demo_insitupy_project\")\n",
    "xd = read_xenium(insitupy_project)\n",
    "xd.load_all(skip=\"transcripts\")"
   ]
  },
  {
   "cell_type": "code",
   "execution_count": 5,
   "metadata": {},
   "outputs": [
    {
     "data": {
      "text/plain": [
       "\u001b[1m\u001b[31mInSituData\u001b[0m\n",
       "\u001b[1mMethod:\u001b[0m\t\tXenium\n",
       "\u001b[1mSlide ID:\u001b[0m\t0001879\n",
       "\u001b[1mSample ID:\u001b[0m\tReplicate 1\n",
       "\u001b[1mPath:\u001b[0m\t\tC:\\Users\\ge37voy\\Github\\InSituPy\\notebooks\\demo_dataset\\demo_insitupy_project\n",
       "\u001b[1mMetadata file:\u001b[0m\t.ispy\n",
       "    ➤ \u001b[34m\u001b[1mimages\u001b[0m\n",
       "       \u001b[1mnuclei:\u001b[0m\t(25778, 35416)\n",
       "       \u001b[1mCD20:\u001b[0m\t(25778, 35416)\n",
       "       \u001b[1mHER2:\u001b[0m\t(25778, 35416)\n",
       "       \u001b[1mDAPI:\u001b[0m\t(25778, 35416)\n",
       "       \u001b[1mHE:\u001b[0m\t(25778, 35416, 3)\n",
       "    ➤\u001b[32m\u001b[1m cells\u001b[0m\n",
       "       \u001b[1mmatrix\u001b[0m\n",
       "           AnnData object with n_obs × n_vars = 163565 × 313\n",
       "           obs: 'transcript_counts', 'control_probe_counts', 'control_codeword_counts', 'total_counts', 'cell_area', 'nucleus_area', 'n_genes', 'leiden', 'annotations-TestKey', 'annotations-demo', 'annotations-demo2', 'annotations-demo3', 'cell_type'\n",
       "           var: 'gene_ids', 'feature_types', 'genome'\n",
       "           uns: 'cell_type_colors', 'counts_location', 'leiden', 'leiden_colors', 'neighbors', 'pca', 'umap'\n",
       "           obsm: 'OT', 'X_pca', 'X_umap', 'spatial'\n",
       "           varm: 'OT', 'PCs', 'binned_expression'\n",
       "           layers: 'counts', 'norm_counts'\n",
       "           obsp: 'connectivities', 'distances'\n",
       "       \u001b[1mboundaries\u001b[0m\n",
       "           BoundariesData object with 2 entries:\n",
       "               \u001b[1mcellular\u001b[0m\n",
       "               \u001b[1mnuclear\u001b[0m\n",
       "    ➤ \u001b[36m\u001b[1mannotations\u001b[0m\n",
       "       \u001b[1mTestKey:\u001b[0m\t3 annotations, 1 class ('TestClass') ✔\n",
       "       \u001b[1mdemo:\u001b[0m\t4 annotations, 2 classes ('Positive','Negative') ✔\n",
       "       \u001b[1mdemo2:\u001b[0m\t5 annotations, 3 classes ('Negative','Positive','Other') ✔\n",
       "       \u001b[1mdemo3:\u001b[0m\t7 annotations, 5 classes ('Stroma','Necrosis','Immune cells','unclassified','Tumor') ✔\n",
       "    ➤ \u001b[33m\u001b[1mregions\u001b[0m\n",
       "       \u001b[1mdemo_regions:\u001b[0m\t3 regions, 3 classes ('Region1','Region2','Region3') \n",
       "       \u001b[1mTMA:\u001b[0m\t6 regions, 6 classes ('B-2','A-3','B-1','B-3','A-1','A-2') "
      ]
     },
     "execution_count": 5,
     "metadata": {},
     "output_type": "execute_result"
    }
   ],
   "source": [
    "xd"
   ]
  },
  {
   "cell_type": "markdown",
   "metadata": {},
   "source": [
    "### Create `InSituExperiment`\n",
    "\n",
    "#### Method 1: Manually add `InSituData` objects"
   ]
  },
  {
   "cell_type": "code",
   "execution_count": 6,
   "metadata": {},
   "outputs": [],
   "source": [
    "exp = InSituExperiment()\n",
    "exp.add(\n",
    "    data=xd,\n",
    "    metadata={\n",
    "        \"slide_id\": xd.slide_id,\n",
    "        \"sample_id\": xd.sample_id,\n",
    "        \"patient\": \"A\"\n",
    "    }\n",
    "    )"
   ]
  },
  {
   "cell_type": "code",
   "execution_count": 7,
   "metadata": {},
   "outputs": [
    {
     "data": {
      "text/plain": [
       "\u001b[1mInSituExperiment\u001b[0m with 1 samples:\n",
       "           uid slide_id    sample_id patient\n",
<<<<<<< HEAD
       "0     a34745e1  0001879  Replicate 1       A"
=======
       "0     2a25bf27  0001879  Replicate 1       A"
>>>>>>> 401f9d1f
      ]
     },
     "execution_count": 7,
     "metadata": {},
     "output_type": "execute_result"
    }
   ],
   "source": [
    "exp"
   ]
  },
  {
   "cell_type": "markdown",
   "metadata": {},
   "source": [
    "In the same way also other datasets can be added. For demonstration purposes, we just add the same dataset again and change the metadata."
   ]
  },
  {
   "cell_type": "code",
   "execution_count": 8,
   "metadata": {},
   "outputs": [],
   "source": [
    "exp.add(\n",
    "    data=xd,\n",
    "    metadata={\n",
    "        \"slide_id\": xd.slide_id,\n",
    "        \"sample_id\": xd.sample_id,\n",
    "        \"patient\": \"A\",\n",
    "        \"therapy\": \"drugB\"\n",
    "    }\n",
    "    )"
   ]
  },
  {
   "cell_type": "code",
   "execution_count": 9,
   "metadata": {},
   "outputs": [
    {
     "data": {
      "text/plain": [
       "\u001b[1mInSituExperiment\u001b[0m with 2 samples:\n",
       "           uid slide_id    sample_id patient therapy\n",
<<<<<<< HEAD
       "0     a34745e1  0001879  Replicate 1       A     NaN\n",
       "1     e6219051  0001879  Replicate 1       A   drugB"
=======
       "0     2a25bf27  0001879  Replicate 1       A     NaN\n",
       "1     fad2b535  0001879  Replicate 1       A   drugB"
>>>>>>> 401f9d1f
      ]
     },
     "execution_count": 9,
     "metadata": {},
     "output_type": "execute_result"
    }
   ],
   "source": [
    "exp"
   ]
  },
  {
   "cell_type": "markdown",
   "metadata": {},
   "source": [
    "#### Method 2: From config file\n",
    "\n",
    "As config file either a csv file or an excel file can be used.\n",
    "\n",
    "Example of a valid configuration file:\n",
    "\n",
    "| directory         | experiment_name | date       | patient    |\n",
    "|-------------------|-----------------|------------|------------|\n",
    "| /path/to/dataset1 | Experiment 1    | 2023-09-01 | Patient A  |\n",
    "| /path/to/dataset2 | Experiment 2    | 2023-09-02 | Patient B  |"
   ]
  },
  {
   "cell_type": "code",
   "execution_count": 10,
   "metadata": {},
   "outputs": [],
   "source": [
    "exp = InSituExperiment.from_config(config_path=\"./demo_dataset/insituexperiment_config.csv\")"
   ]
  },
  {
   "cell_type": "code",
   "execution_count": 11,
   "metadata": {},
   "outputs": [],
   "source": [
    "l = list(\"abc\")"
   ]
  },
  {
   "cell_type": "code",
   "execution_count": 12,
   "metadata": {},
   "outputs": [
    {
     "data": {
      "text/plain": [
       "3"
      ]
     },
     "execution_count": 12,
     "metadata": {},
     "output_type": "execute_result"
    }
   ],
   "source": [
    "len(l)"
   ]
  },
  {
   "cell_type": "code",
   "execution_count": 13,
   "metadata": {},
   "outputs": [
    {
     "data": {
      "text/plain": [
       "\u001b[1mInSituExperiment\u001b[0m with 2 samples:\n",
       "           uid slide_id    sample_id patient therapy\n",
<<<<<<< HEAD
       "0     bfece537  0001879  Replicate 1       A   drugA\n",
       "1     f4224a8f  0001879  Replicate 1       B   drugB"
=======
       "0     6d4b5fad  0001879  Replicate 1       A   drugA\n",
       "1     d6bdce27  0001879  Replicate 1       B   drugB"
>>>>>>> 401f9d1f
      ]
     },
     "execution_count": 13,
     "metadata": {},
     "output_type": "execute_result"
    }
   ],
   "source": [
    "exp"
   ]
  },
  {
   "cell_type": "markdown",
   "metadata": {},
   "source": [
    "#### Method 3: From regions\n",
    "\n",
    "We can also use regions from an `InSituData` object to split the data into separate datasets and create an `InSituExperiment` from them. This can be used to select the most interesting regions and focus on them for the analysis or to split a TMA dataset into separate datasets for each core."
   ]
  },
  {
   "cell_type": "code",
   "execution_count": 14,
   "metadata": {},
   "outputs": [
    {
     "name": "stderr",
     "output_type": "stream",
     "text": [
      "Invalid schema for package 'ome-types', please run 'npe2 validate ome-types' to check for manifest errors.\n"
     ]
    }
   ],
   "source": [
    "xd.show()"
   ]
  },
  {
   "cell_type": "code",
   "execution_count": 15,
   "metadata": {},
   "outputs": [
    {
     "data": {
      "text/plain": [
       "\u001b[1m\u001b[31mInSituData\u001b[0m\n",
       "\u001b[1mMethod:\u001b[0m\t\tXenium\n",
       "\u001b[1mSlide ID:\u001b[0m\t0001879\n",
       "\u001b[1mSample ID:\u001b[0m\tReplicate 1\n",
       "\u001b[1mPath:\u001b[0m\t\tC:\\Users\\ge37voy\\Github\\InSituPy\\notebooks\\demo_dataset\\demo_insitupy_project\n",
       "\u001b[1mMetadata file:\u001b[0m\t.ispy\n",
       "    ➤ \u001b[34m\u001b[1mimages\u001b[0m\n",
       "       \u001b[1mnuclei:\u001b[0m\t(25778, 35416)\n",
       "       \u001b[1mCD20:\u001b[0m\t(25778, 35416)\n",
       "       \u001b[1mHER2:\u001b[0m\t(25778, 35416)\n",
       "       \u001b[1mDAPI:\u001b[0m\t(25778, 35416)\n",
       "       \u001b[1mHE:\u001b[0m\t(25778, 35416, 3)\n",
       "    ➤\u001b[32m\u001b[1m cells\u001b[0m\n",
       "       \u001b[1mmatrix\u001b[0m\n",
       "           AnnData object with n_obs × n_vars = 163565 × 313\n",
       "           obs: 'transcript_counts', 'control_probe_counts', 'control_codeword_counts', 'total_counts', 'cell_area', 'nucleus_area', 'n_genes', 'leiden', 'annotations-TestKey', 'annotations-demo', 'annotations-demo2', 'annotations-demo3', 'cell_type'\n",
       "           var: 'gene_ids', 'feature_types', 'genome'\n",
       "           uns: 'cell_type_colors', 'counts_location', 'leiden', 'leiden_colors', 'neighbors', 'pca', 'umap'\n",
       "           obsm: 'OT', 'X_pca', 'X_umap', 'spatial'\n",
       "           varm: 'OT', 'PCs', 'binned_expression'\n",
       "           layers: 'counts', 'norm_counts'\n",
       "           obsp: 'connectivities', 'distances'\n",
       "       \u001b[1mboundaries\u001b[0m\n",
       "           BoundariesData object with 2 entries:\n",
       "               \u001b[1mcellular\u001b[0m\n",
       "               \u001b[1mnuclear\u001b[0m\n",
       "    ➤ \u001b[36m\u001b[1mannotations\u001b[0m\n",
       "       \u001b[1mTestKey:\u001b[0m\t3 annotations, 1 class ('TestClass') ✔\n",
       "       \u001b[1mdemo:\u001b[0m\t4 annotations, 2 classes ('Positive','Negative') ✔\n",
       "       \u001b[1mdemo2:\u001b[0m\t5 annotations, 3 classes ('Negative','Positive','Other') ✔\n",
       "       \u001b[1mdemo3:\u001b[0m\t7 annotations, 5 classes ('Stroma','Necrosis','Immune cells','unclassified','Tumor') ✔\n",
       "    ➤ \u001b[33m\u001b[1mregions\u001b[0m\n",
       "       \u001b[1mdemo_regions:\u001b[0m\t3 regions, 3 classes ('Region1','Region2','Region3') \n",
       "       \u001b[1mTMA:\u001b[0m\t6 regions, 6 classes ('B-2','A-3','B-1','B-3','A-1','A-2') "
      ]
     },
     "execution_count": 15,
     "metadata": {},
     "output_type": "execute_result"
    }
   ],
   "source": [
    "xd"
   ]
  },
  {
   "cell_type": "code",
   "execution_count": 16,
   "metadata": {},
   "outputs": [],
   "source": [
    "exp = InSituExperiment.from_regions(\n",
    "    data=xd, region_key=\"TMA\"\n",
    ")"
   ]
  },
  {
   "cell_type": "code",
   "execution_count": 17,
   "metadata": {},
   "outputs": [
    {
     "data": {
      "text/plain": [
       "\u001b[1mInSituExperiment\u001b[0m with 6 samples:\n",
       "           uid slide_id    sample_id region_key region_name\n",
<<<<<<< HEAD
       "0     3118c4e7  0001879  Replicate 1        TMA         A-1\n",
       "1     64e0d8b1  0001879  Replicate 1        TMA         A-2\n",
       "2     e73a8784  0001879  Replicate 1        TMA         A-3\n",
       "3     7a6cb8f7  0001879  Replicate 1        TMA         B-1\n",
       "4     829b9099  0001879  Replicate 1        TMA         B-2\n",
       "5     70aece53  0001879  Replicate 1        TMA         B-3"
=======
       "0     0546e512  0001879  Replicate 1        TMA         A-1\n",
       "1     894959d2  0001879  Replicate 1        TMA         A-2\n",
       "2     60911ff3  0001879  Replicate 1        TMA         A-3\n",
       "3     23d65f78  0001879  Replicate 1        TMA         B-1\n",
       "4     dc108ba8  0001879  Replicate 1        TMA         B-2\n",
       "5     e016658c  0001879  Replicate 1        TMA         B-3"
>>>>>>> 401f9d1f
      ]
     },
     "execution_count": 17,
     "metadata": {},
     "output_type": "execute_result"
    }
   ],
   "source": [
    "exp"
   ]
  },
  {
   "cell_type": "code",
   "execution_count": 19,
   "metadata": {},
   "outputs": [
    {
     "data": {
      "text/plain": [
       "[\u001b[1m\u001b[31mInSituData\u001b[0m\n",
       " \u001b[1mMethod:\u001b[0m\t\tXenium\n",
       " \u001b[1mSlide ID:\u001b[0m\t0001879\n",
       " \u001b[1mSample ID:\u001b[0m\tReplicate 1\n",
       " \u001b[1mPath:\u001b[0m\t\tC:\\Users\\ge37voy\\Github\\InSituPy\\notebooks\\demo_dataset\\demo_insitupy_project\n",
       " \u001b[1mMetadata file:\u001b[0m\t.ispy\n",
       "     ➤ \u001b[34m\u001b[1mimages\u001b[0m\n",
       "        \u001b[1mnuclei:\u001b[0m\t(4706, 4706)\n",
       "        \u001b[1mCD20:\u001b[0m\t(4706, 4706)\n",
       "        \u001b[1mHER2:\u001b[0m\t(4706, 4706)\n",
       "        \u001b[1mDAPI:\u001b[0m\t(4706, 4706)\n",
       "        \u001b[1mHE:\u001b[0m\t(4706, 4706, 3)\n",
       "     ➤\u001b[32m\u001b[1m cells\u001b[0m\n",
       "        \u001b[1mmatrix\u001b[0m\n",
       "            AnnData object with n_obs × n_vars = 6743 × 313\n",
       "            obs: 'transcript_counts', 'control_probe_counts', 'control_codeword_counts', 'total_counts', 'cell_area', 'nucleus_area', 'n_genes', 'leiden', 'annotations-TestKey', 'annotations-demo', 'annotations-demo2', 'annotations-demo3', 'cell_type'\n",
       "            var: 'gene_ids', 'feature_types', 'genome'\n",
       "            uns: 'counts_location', 'leiden', 'leiden_colors', 'neighbors', 'pca', 'umap'\n",
       "            obsm: 'OT', 'X_pca', 'X_umap', 'spatial'\n",
       "            varm: 'OT', 'PCs', 'binned_expression'\n",
       "            layers: 'counts', 'norm_counts'\n",
       "            obsp: 'connectivities', 'distances'\n",
       "        \u001b[1mboundaries\u001b[0m\n",
       "            BoundariesData object with 2 entries:\n",
       "                \u001b[1mcellular\u001b[0m\n",
       "                \u001b[1mnuclear\u001b[0m\n",
       "     ➤ \u001b[33m\u001b[1mregions\u001b[0m\n",
       "        \u001b[1mTMA:\u001b[0m\t1 regions, 1 class ('A-1') ,\n",
       " \u001b[1m\u001b[31mInSituData\u001b[0m\n",
       " \u001b[1mMethod:\u001b[0m\t\tXenium\n",
       " \u001b[1mSlide ID:\u001b[0m\t0001879\n",
       " \u001b[1mSample ID:\u001b[0m\tReplicate 1\n",
       " \u001b[1mPath:\u001b[0m\t\tC:\\Users\\ge37voy\\Github\\InSituPy\\notebooks\\demo_dataset\\demo_insitupy_project\n",
       " \u001b[1mMetadata file:\u001b[0m\t.ispy\n",
       "     ➤ \u001b[34m\u001b[1mimages\u001b[0m\n",
       "        \u001b[1mnuclei:\u001b[0m\t(4706, 4705)\n",
       "        \u001b[1mCD20:\u001b[0m\t(4706, 4705)\n",
       "        \u001b[1mHER2:\u001b[0m\t(4706, 4705)\n",
       "        \u001b[1mDAPI:\u001b[0m\t(4706, 4705)\n",
       "        \u001b[1mHE:\u001b[0m\t(4706, 4705, 3)\n",
       "     ➤\u001b[32m\u001b[1m cells\u001b[0m\n",
       "        \u001b[1mmatrix\u001b[0m\n",
       "            AnnData object with n_obs × n_vars = 2450 × 313\n",
       "            obs: 'transcript_counts', 'control_probe_counts', 'control_codeword_counts', 'total_counts', 'cell_area', 'nucleus_area', 'n_genes', 'leiden', 'annotations-TestKey', 'annotations-demo', 'annotations-demo2', 'annotations-demo3', 'cell_type'\n",
       "            var: 'gene_ids', 'feature_types', 'genome'\n",
       "            uns: 'counts_location', 'leiden', 'leiden_colors', 'neighbors', 'pca', 'umap'\n",
       "            obsm: 'OT', 'X_pca', 'X_umap', 'spatial'\n",
       "            varm: 'OT', 'PCs', 'binned_expression'\n",
       "            layers: 'counts', 'norm_counts'\n",
       "            obsp: 'connectivities', 'distances'\n",
       "        \u001b[1mboundaries\u001b[0m\n",
       "            BoundariesData object with 2 entries:\n",
       "                \u001b[1mcellular\u001b[0m\n",
       "                \u001b[1mnuclear\u001b[0m\n",
       "     ➤ \u001b[33m\u001b[1mregions\u001b[0m\n",
       "        \u001b[1mTMA:\u001b[0m\t1 regions, 1 class ('A-2') ,\n",
       " \u001b[1m\u001b[31mInSituData\u001b[0m\n",
       " \u001b[1mMethod:\u001b[0m\t\tXenium\n",
       " \u001b[1mSlide ID:\u001b[0m\t0001879\n",
       " \u001b[1mSample ID:\u001b[0m\tReplicate 1\n",
       " \u001b[1mPath:\u001b[0m\t\tC:\\Users\\ge37voy\\Github\\InSituPy\\notebooks\\demo_dataset\\demo_insitupy_project\n",
       " \u001b[1mMetadata file:\u001b[0m\t.ispy\n",
       "     ➤ \u001b[34m\u001b[1mimages\u001b[0m\n",
       "        \u001b[1mnuclei:\u001b[0m\t(4706, 4705)\n",
       "        \u001b[1mCD20:\u001b[0m\t(4706, 4705)\n",
       "        \u001b[1mHER2:\u001b[0m\t(4706, 4705)\n",
       "        \u001b[1mDAPI:\u001b[0m\t(4706, 4705)\n",
       "        \u001b[1mHE:\u001b[0m\t(4706, 4705, 3)\n",
       "     ➤\u001b[32m\u001b[1m cells\u001b[0m\n",
       "        \u001b[1mmatrix\u001b[0m\n",
       "            AnnData object with n_obs × n_vars = 2304 × 313\n",
       "            obs: 'transcript_counts', 'control_probe_counts', 'control_codeword_counts', 'total_counts', 'cell_area', 'nucleus_area', 'n_genes', 'leiden', 'annotations-TestKey', 'annotations-demo', 'annotations-demo2', 'annotations-demo3', 'cell_type'\n",
       "            var: 'gene_ids', 'feature_types', 'genome'\n",
       "            uns: 'counts_location', 'leiden', 'leiden_colors', 'neighbors', 'pca', 'umap'\n",
       "            obsm: 'OT', 'X_pca', 'X_umap', 'spatial'\n",
       "            varm: 'OT', 'PCs', 'binned_expression'\n",
       "            layers: 'counts', 'norm_counts'\n",
       "            obsp: 'connectivities', 'distances'\n",
       "        \u001b[1mboundaries\u001b[0m\n",
       "            BoundariesData object with 2 entries:\n",
       "                \u001b[1mcellular\u001b[0m\n",
       "                \u001b[1mnuclear\u001b[0m\n",
       "     ➤ \u001b[33m\u001b[1mregions\u001b[0m\n",
       "        \u001b[1mTMA:\u001b[0m\t1 regions, 1 class ('A-3') ,\n",
       " \u001b[1m\u001b[31mInSituData\u001b[0m\n",
       " \u001b[1mMethod:\u001b[0m\t\tXenium\n",
       " \u001b[1mSlide ID:\u001b[0m\t0001879\n",
       " \u001b[1mSample ID:\u001b[0m\tReplicate 1\n",
       " \u001b[1mPath:\u001b[0m\t\tC:\\Users\\ge37voy\\Github\\InSituPy\\notebooks\\demo_dataset\\demo_insitupy_project\n",
       " \u001b[1mMetadata file:\u001b[0m\t.ispy\n",
       "     ➤ \u001b[34m\u001b[1mimages\u001b[0m\n",
       "        \u001b[1mnuclei:\u001b[0m\t(4706, 4706)\n",
       "        \u001b[1mCD20:\u001b[0m\t(4706, 4706)\n",
       "        \u001b[1mHER2:\u001b[0m\t(4706, 4706)\n",
       "        \u001b[1mDAPI:\u001b[0m\t(4706, 4706)\n",
       "        \u001b[1mHE:\u001b[0m\t(4706, 4706, 3)\n",
       "     ➤\u001b[32m\u001b[1m cells\u001b[0m\n",
       "        \u001b[1mmatrix\u001b[0m\n",
       "            AnnData object with n_obs × n_vars = 4684 × 313\n",
       "            obs: 'transcript_counts', 'control_probe_counts', 'control_codeword_counts', 'total_counts', 'cell_area', 'nucleus_area', 'n_genes', 'leiden', 'annotations-TestKey', 'annotations-demo', 'annotations-demo2', 'annotations-demo3', 'cell_type'\n",
       "            var: 'gene_ids', 'feature_types', 'genome'\n",
       "            uns: 'counts_location', 'leiden', 'leiden_colors', 'neighbors', 'pca', 'umap'\n",
       "            obsm: 'OT', 'X_pca', 'X_umap', 'spatial'\n",
       "            varm: 'OT', 'PCs', 'binned_expression'\n",
       "            layers: 'counts', 'norm_counts'\n",
       "            obsp: 'connectivities', 'distances'\n",
       "        \u001b[1mboundaries\u001b[0m\n",
       "            BoundariesData object with 2 entries:\n",
       "                \u001b[1mcellular\u001b[0m\n",
       "                \u001b[1mnuclear\u001b[0m\n",
       "     ➤ \u001b[36m\u001b[1mannotations\u001b[0m\n",
       "        \u001b[1mdemo2:\u001b[0m\t1 annotations, 1 class ('Other') \n",
       "     ➤ \u001b[33m\u001b[1mregions\u001b[0m\n",
       "        \u001b[1mTMA:\u001b[0m\t1 regions, 1 class ('B-1') ,\n",
       " \u001b[1m\u001b[31mInSituData\u001b[0m\n",
       " \u001b[1mMethod:\u001b[0m\t\tXenium\n",
       " \u001b[1mSlide ID:\u001b[0m\t0001879\n",
       " \u001b[1mSample ID:\u001b[0m\tReplicate 1\n",
       " \u001b[1mPath:\u001b[0m\t\tC:\\Users\\ge37voy\\Github\\InSituPy\\notebooks\\demo_dataset\\demo_insitupy_project\n",
       " \u001b[1mMetadata file:\u001b[0m\t.ispy\n",
       "     ➤ \u001b[34m\u001b[1mimages\u001b[0m\n",
       "        \u001b[1mnuclei:\u001b[0m\t(4706, 4706)\n",
       "        \u001b[1mCD20:\u001b[0m\t(4706, 4706)\n",
       "        \u001b[1mHER2:\u001b[0m\t(4706, 4706)\n",
       "        \u001b[1mDAPI:\u001b[0m\t(4706, 4706)\n",
       "        \u001b[1mHE:\u001b[0m\t(4706, 4706, 3)\n",
       "     ➤\u001b[32m\u001b[1m cells\u001b[0m\n",
       "        \u001b[1mmatrix\u001b[0m\n",
       "            AnnData object with n_obs × n_vars = 2923 × 313\n",
       "            obs: 'transcript_counts', 'control_probe_counts', 'control_codeword_counts', 'total_counts', 'cell_area', 'nucleus_area', 'n_genes', 'leiden', 'annotations-TestKey', 'annotations-demo', 'annotations-demo2', 'annotations-demo3', 'cell_type'\n",
       "            var: 'gene_ids', 'feature_types', 'genome'\n",
       "            uns: 'counts_location', 'leiden', 'leiden_colors', 'neighbors', 'pca', 'umap'\n",
       "            obsm: 'OT', 'X_pca', 'X_umap', 'spatial'\n",
       "            varm: 'OT', 'PCs', 'binned_expression'\n",
       "            layers: 'counts', 'norm_counts'\n",
       "            obsp: 'connectivities', 'distances'\n",
       "        \u001b[1mboundaries\u001b[0m\n",
       "            BoundariesData object with 2 entries:\n",
       "                \u001b[1mcellular\u001b[0m\n",
       "                \u001b[1mnuclear\u001b[0m\n",
       "     ➤ \u001b[36m\u001b[1mannotations\u001b[0m\n",
       "        \u001b[1mTestKey:\u001b[0m\t1 annotations, 1 class ('TestClass') \n",
       "        \u001b[1mdemo2:\u001b[0m\t1 annotations, 1 class ('Other') \n",
       "     ➤ \u001b[33m\u001b[1mregions\u001b[0m\n",
       "        \u001b[1mdemo_regions:\u001b[0m\t1 regions, 1 class ('Region3') \n",
       "        \u001b[1mTMA:\u001b[0m\t1 regions, 1 class ('B-2') ,\n",
       " \u001b[1m\u001b[31mInSituData\u001b[0m\n",
       " \u001b[1mMethod:\u001b[0m\t\tXenium\n",
       " \u001b[1mSlide ID:\u001b[0m\t0001879\n",
       " \u001b[1mSample ID:\u001b[0m\tReplicate 1\n",
       " \u001b[1mPath:\u001b[0m\t\tC:\\Users\\ge37voy\\Github\\InSituPy\\notebooks\\demo_dataset\\demo_insitupy_project\n",
       " \u001b[1mMetadata file:\u001b[0m\t.ispy\n",
       "     ➤ \u001b[34m\u001b[1mimages\u001b[0m\n",
       "        \u001b[1mnuclei:\u001b[0m\t(4706, 4706)\n",
       "        \u001b[1mCD20:\u001b[0m\t(4706, 4706)\n",
       "        \u001b[1mHER2:\u001b[0m\t(4706, 4706)\n",
       "        \u001b[1mDAPI:\u001b[0m\t(4706, 4706)\n",
       "        \u001b[1mHE:\u001b[0m\t(4706, 4706, 3)\n",
       "     ➤\u001b[32m\u001b[1m cells\u001b[0m\n",
       "        \u001b[1mmatrix\u001b[0m\n",
       "            AnnData object with n_obs × n_vars = 4345 × 313\n",
       "            obs: 'transcript_counts', 'control_probe_counts', 'control_codeword_counts', 'total_counts', 'cell_area', 'nucleus_area', 'n_genes', 'leiden', 'annotations-TestKey', 'annotations-demo', 'annotations-demo2', 'annotations-demo3', 'cell_type'\n",
       "            var: 'gene_ids', 'feature_types', 'genome'\n",
       "            uns: 'counts_location', 'leiden', 'leiden_colors', 'neighbors', 'pca', 'umap'\n",
       "            obsm: 'OT', 'X_pca', 'X_umap', 'spatial'\n",
       "            varm: 'OT', 'PCs', 'binned_expression'\n",
       "            layers: 'counts', 'norm_counts'\n",
       "            obsp: 'connectivities', 'distances'\n",
       "        \u001b[1mboundaries\u001b[0m\n",
       "            BoundariesData object with 2 entries:\n",
       "                \u001b[1mcellular\u001b[0m\n",
       "                \u001b[1mnuclear\u001b[0m\n",
       "     ➤ \u001b[36m\u001b[1mannotations\u001b[0m\n",
       "        \u001b[1mdemo:\u001b[0m\t2 annotations, 1 class ('Negative') \n",
       "        \u001b[1mdemo2:\u001b[0m\t1 annotations, 1 class ('Negative') \n",
       "     ➤ \u001b[33m\u001b[1mregions\u001b[0m\n",
       "        \u001b[1mTMA:\u001b[0m\t1 regions, 1 class ('B-3') ]"
      ]
     },
     "execution_count": 19,
     "metadata": {},
     "output_type": "execute_result"
    }
   ],
   "source": [
    "exp.data"
   ]
  },
  {
   "cell_type": "code",
   "execution_count": 20,
   "metadata": {},
   "outputs": [
    {
     "data": {
      "text/plain": [
       "Viewer(camera=Camera(center=(0.0, 499.90625, 499.8), zoom=0.38639483451115963, angles=(0.0, 0.0, 90.0), perspective=0.0, mouse_pan=True, mouse_zoom=True), cursor=Cursor(position=(1.0, 1.0), scaled=True, size=1, style=<CursorStyle.STANDARD: 'standard'>), dims=Dims(ndim=2, ndisplay=2, last_used=0, range=((0.0, 1000.025, 0.2125), (0.0, 999.8125, 0.2125)), current_step=(2352, 2352), order=(0, 1), axis_labels=('0', '1')), grid=GridCanvas(stride=1, shape=(-1, -1), enabled=False), layers=[<Image layer 'nuclei' at 0x274399b97f0>, <Image layer 'CD20' at 0x27436946df0>, <Image layer 'HER2' at 0x27450011850>, <Image layer 'DAPI' at 0x27453b2a5e0>, <Image layer 'HE' at 0x2745ee6ed60>], help='use <2> for transform', status='Ready', tooltip=Tooltip(visible=False, text=''), theme='dark', title='0001879: Replicate 1', mouse_over_canvas=False, mouse_move_callbacks=[], mouse_drag_callbacks=[], mouse_double_click_callbacks=[], mouse_wheel_callbacks=[<function dims_scroll at 0x00000273830B4820>], _persisted_mouse_event={}, _mouse_drag_gen={}, _mouse_wheel_gen={}, keymap={})"
      ]
     },
     "execution_count": 20,
     "metadata": {},
     "output_type": "execute_result"
    }
   ],
   "source": [
    "exp.show(2)"
   ]
  },
  {
   "cell_type": "code",
   "execution_count": 29,
   "metadata": {},
   "outputs": [
    {
     "data": {
      "text/plain": [
       "array([[ 847.25991211,  326.19136505],\n",
       "       [ 826.34199524,  328.03182983],\n",
       "       [ 841.35753784,  332.24250488],\n",
       "       ...,\n",
       "       [7470.15942383, 5119.13205566],\n",
       "       [7477.73720703, 5128.71281738],\n",
       "       [7489.3765625 , 5123.19777832]])"
      ]
     },
     "execution_count": 29,
     "metadata": {},
     "output_type": "execute_result"
    }
   ],
   "source": [
    "xd.cells.matrix.obsm[\"spatial\"]"
   ]
  },
  {
   "cell_type": "code",
   "execution_count": 22,
   "metadata": {},
   "outputs": [
    {
     "name": "stdout",
     "output_type": "stream",
     "text": [
      "Replicate 1\n",
      "Replicate 1\n",
      "Replicate 1\n",
      "Replicate 1\n",
      "Replicate 1\n",
      "Replicate 1\n"
     ]
    }
   ],
   "source": [
    "for _, d in exp.iterdata():\n",
    "    print(d.sample_id)\n"
   ]
  },
  {
   "cell_type": "code",
   "execution_count": 21,
   "metadata": {},
   "outputs": [
    {
     "data": {
      "text/plain": [
<<<<<<< HEAD
       "Viewer(camera=Camera(center=(0.0, 499.90625, 499.8), zoom=0.2945552291054573, angles=(0.0, 0.0, 90.0), perspective=0.0, mouse_pan=True, mouse_zoom=True), cursor=Cursor(position=(1.0, 1.0), scaled=True, size=1, style=<CursorStyle.STANDARD: 'standard'>), dims=Dims(ndim=2, ndisplay=2, last_used=0, range=((0.0, 1000.025, 0.2125), (0.0, 999.8125, 0.2125)), current_step=(2352, 2352), order=(0, 1), axis_labels=('0', '1')), grid=GridCanvas(stride=1, shape=(-1, -1), enabled=False), layers=[<Image layer 'nuclei' at 0x15e47efb9a0>, <Image layer 'CD20' at 0x15e34da05b0>, <Image layer 'HER2' at 0x15e51c69d30>, <Image layer 'DAPI' at 0x15e570a0970>, <Image layer 'HE' at 0x15e575075b0>], help='use <2> for transform', status='Ready', tooltip=Tooltip(visible=False, text=''), theme='dark', title='0001879: Replicate 1', mouse_over_canvas=False, mouse_move_callbacks=[], mouse_drag_callbacks=[], mouse_double_click_callbacks=[], mouse_wheel_callbacks=[<function dims_scroll at 0x0000015D8E5D95E0>], _persisted_mouse_event={}, _mouse_drag_gen={}, _mouse_wheel_gen={}, keymap={})"
=======
       "AnnData object with n_obs × n_vars = 4684 × 313\n",
       "    obs: 'transcript_counts', 'control_probe_counts', 'control_codeword_counts', 'total_counts', 'cell_area', 'nucleus_area', 'n_genes', 'leiden', 'annotations-TestKey', 'annotations-demo', 'annotations-demo2', 'annotations-demo3', 'cell_type'\n",
       "    var: 'gene_ids', 'feature_types', 'genome'\n",
       "    uns: 'counts_location', 'leiden', 'leiden_colors', 'neighbors', 'pca', 'umap'\n",
       "    obsm: 'OT', 'X_pca', 'X_umap', 'spatial'\n",
       "    varm: 'OT', 'PCs', 'binned_expression'\n",
       "    layers: 'counts', 'norm_counts'\n",
       "    obsp: 'connectivities', 'distances'"
>>>>>>> 401f9d1f
      ]
     },
     "execution_count": 21,
     "metadata": {},
     "output_type": "execute_result"
    }
   ],
   "source": [
    "exp.data[3].cells.matrix"
   ]
  },
  {
   "cell_type": "code",
   "execution_count": 17,
   "metadata": {},
   "outputs": [
    {
     "data": {
      "text/plain": [
       "Viewer(camera=Camera(center=(0.0, 499.90625, 499.8), zoom=0.24783007185383743, angles=(0.0, 0.0, 90.0), perspective=0.0, mouse_pan=True, mouse_zoom=True), cursor=Cursor(position=(1.0, 1.0), scaled=True, size=1, style=<CursorStyle.STANDARD: 'standard'>), dims=Dims(ndim=2, ndisplay=2, last_used=0, range=((0.0, 1000.025, 0.2125), (0.0, 999.8125, 0.2125)), current_step=(2352, 2352), order=(0, 1), axis_labels=('0', '1')), grid=GridCanvas(stride=1, shape=(-1, -1), enabled=False), layers=[<Image layer 'nuclei' at 0x19a7bfd88b0>, <Image layer 'CD20' at 0x19a42307970>, <Image layer 'HER2' at 0x19a84b6eee0>, <Image layer 'DAPI' at 0x19a84e75be0>, <Image layer 'HE' at 0x19a84ee5fd0>], help='use <2> for transform', status='Ready', tooltip=Tooltip(visible=False, text=''), theme='dark', title='0001879: Replicate 1', mouse_over_canvas=False, mouse_move_callbacks=[], mouse_drag_callbacks=[], mouse_double_click_callbacks=[], mouse_wheel_callbacks=[<function dims_scroll at 0x00000199DDE3D1F0>], _persisted_mouse_event={}, _mouse_drag_gen={}, _mouse_wheel_gen={}, keymap={})"
      ]
     },
     "execution_count": 17,
     "metadata": {},
     "output_type": "execute_result"
    }
   ],
   "source": [
    "exp.show(1)"
   ]
  },
  {
   "cell_type": "markdown",
   "metadata": {},
   "source": [
    "## Plot overview of metadata and QC metrics"
   ]
  },
  {
   "cell_type": "code",
   "execution_count": null,
   "metadata": {},
   "outputs": [
    {
     "data": {
      "image/png": "iVBORw0KGgoAAAANSUhEUgAAAuwAAAGkCAYAAABqw3BgAAAAOXRFWHRTb2Z0d2FyZQBNYXRwbG90bGliIHZlcnNpb24zLjguMCwgaHR0cHM6Ly9tYXRwbG90bGliLm9yZy81sbWrAAAACXBIWXMAAA9hAAAPYQGoP6dpAABCNElEQVR4nO3deVxWZf7/8fcNyqIshoK4AaapUGlqjkvmkoqQmZplOfgVU6ds0BRGx8xp1KywMbOZFh0bw76hLea+JuU2uVRClGjuqJm4paiAisn1+6Of97c7RKWA+8D9ej4ePKb7nIvz+Vy3w8WbwzkHmzHGCAAAAIAluTm7AQAAAABFI7ADAAAAFkZgBwAAACyMwA4AAABYGIEdAAAAsDACOwAAAGBhBHYAAADAwgjsAAAAgIUR2AEAAAALI7ADAAAAFkZgBwAAACyMwA4AAABYGIEdAAAAsDACOwAAAGBhBHYAAADAwgjsAAAAgIUR2AEAAAALI7ADAAAAFkZgBwAAACyMwA4AAABYGIEdAAAAsDACOwAAAGBhBHYAAADAwgjsAAAAgIUR2AEAAAALI7ADAAAAFkZgBwAAACyMwA4AAABYGIEdAAAAsDACOwAAAGBhBHYAAADAwgjsAAAAgIUR2AEAAAALI7ADAAAAFkZgBwAAACyMwA4AAABYGIEdAAAAsDACOwAAAGBhBHYAAADAwgjsAAAAgIUR2AEAAAALI7ADAFySzWbT4sWLnd0GANwQgR0AUCGsX79eNptN2dnZNzU+KytL0dHRpdsUAJSASs5uAACAspSfny8PDw8FBwc7uxUAuCmcYQcAXFNubq4GDhwoHx8f1apVS9OmTVOnTp00atQoSdKlS5c0duxY1atXT56enmrYsKFmz559w+NePRP+ySefqHnz5vL29tZ9992nEydOaNWqVQoPD5efn5/++Mc/Ki8vz/55BQUFSkxMVP369eXt7a1mzZrp448/liQdPHhQnTt3liTdcsststlsGjRokCSpU6dOGj58uEaNGqUaNWqoe/fukgpfEnPkyBH1799fAQEBqlq1qu6++2598cUXkqRvvvlGnTt3lq+vr/z8/NSyZUtt27bt977FAHBTOMMOALimMWPGaMOGDVqyZImCgoL07LPPKi0tTXfddZckaeDAgdqyZYv+9a9/qVmzZsrMzNSpU6du+vgTJ07UG2+8oSpVqqhfv37q16+fPD09NW/ePOXk5KhPnz56/fXXNXbsWElSYmKikpOTNXPmTN12223auHGjBgwYoMDAQLVv314LFixQ3759tXv3bvn5+cnb29te691339VTTz2lTZs2XbOXnJwcdezYUXXq1NHSpUsVHBystLQ0FRQUSJJiYmLUvHlzzZgxQ+7u7kpPT1flypV/4zsLAMVkAAD4lfPnzxsPDw/z0Ucf2bf9+OOPxtvb24wcOdLs3r3bSDIpKSnFPva6deuMJPPpp5/atyUmJhpJZv/+/fZtTz75pOnevbsxxpiLFy+aKlWqmM2bNzsca8iQIaZ///4Oxz1z5ozDmI4dO5rmzZsX6kOSWbRokTHGmH//+9/G19fX/Pjjj9fs2dfX18yZM6fYcwWAksAZdgBAIfv371d+fr5at25t3xYQEKDGjRtLktLT0+Xu7q6OHTv+5hpNmza1/3fNmjVVpUoV3XrrrQ7bvvzyS0nSvn37lJeXp27dujkcIz8/X82bN79hrZYtW153f3p6upo3b66AgIBr7k9ISNDQoUP13nvvqWvXrnrkkUfUoEGDG9YFgJJAYAcAFNsvLzf5rX55SYnNZit0iYnNZrNfkpKTkyNJWrFiherUqeMwztPT84a1qlatet39N5rPxIkT9cc//lErVqzQqlWrNGHCBH3wwQfq06fPDWsDwO/FTacAgEIaNGigypUr22+6lKQzZ85oz549kqQ777xTBQUF2rBhQ5n0ExERIU9PTx0+fFgNGzZ0+KhXr54kycPDQ5J05cqVYh+/adOmSk9P1+nTp4sc06hRI8XHx2vNmjV66KGHlJSU9NsmAwDFRGAHABTi4+OjIUOGaMyYMVq7dq0yMjI0aNAgubn9/G0jLCxMsbGxGjx4sBYvXqzMzEytX79eH330Uan04+vrq9GjRys+Pl7vvvuu9u/fr7S0NL3++ut69913JUmhoaGy2Wxavny5Tp48aT8rfzP69++v4OBg9e7dW5s2bdKBAwe0YMECbdmyRRcuXNDw4cO1fv16HTp0SJs2bdJXX32l8PDwUpkrAPwagR0AcE1Tp07Vvffeq549e6pr165q3769w7XgM2bM0MMPP6w///nPatKkif70pz8pNze31PqZPHmynnvuOSUmJio8PFxRUVFasWKF6tevL0mqU6eOJk2apGeeeUY1a9bU8OHDb/rYHh4eWrNmjYKCgnT//ffrzjvv1JQpU+Tu7i53d3f9+OOPGjhwoBo1aqR+/fopOjpakyZNKq2pAoADmzHGOLsJAED50KlTJ91111167bXXnN0KALgMzrADAAAAFkZgBwCUqGHDhsnHx+eaH8OGDXN2ewBQ7nBJDACgRJ04cULnzp275j4/Pz8FBQWVcUcAUL4R2AEAAAAL45IYAAAAwML4S6coFfn5+Tp8+LCz2wAAAChSSEiI/Y+uWRln2AEAAAAL4xp2AAAAwMI4ww4AAABYGIEdAAAAsDACOwAAAGBhBHYAAADAwgjsAAAAgIUR2AEAAAALI7ADAAAAFkZgBwAAACyMwA4AAABYGIEdAAAAsDACOwAAAGBhBHYAAADAwgjsAAAAgIUR2AEAAAALI7ADAAAAFkZgBwAAACyMwA4AAABYGIEd+A3Wr18vm82m7OxsSdKcOXNUrVo1p/ZUngwaNEi9e/d2dhvlwsGDB2Wz2ZSeni6p8P/3AGdjPXQtNptNixcvllR4fULpIbCjwhk0aJBsNpuGDRtWaF9cXJxsNpsGDRpUojUfffRR7dmzp0SP+Ws2m+26HxMnTizV+iXpn//8p+bMmVOszwkLC9Nrr71WKv2UFmOMZs2apdatW8vHx0fVqlXT3Xffrddee015eXnObg8uoKKuh1cdO3ZMI0eOVMOGDeXl5aWaNWvqnnvu0YwZM/gau4YFCxaoU6dO8vf3l4+Pj5o2barnn39ep0+fdnZruAECOyqkevXq6YMPPtCFCxfs2y5evKh58+YpJCSkxOt5e3srKCioxI/7S1lZWfaP1157TX5+fg7bRo8ebR9rjNFPP/1Uqv38FleuXFFBQYH8/f0rzBm4/Pz8Ivf9z//8j0aNGqVevXpp3bp1Sk9P13PPPaclS5ZozZo1ZdglXFlFXA8l6cCBA2revLnWrFmjl156SV9//bW2bNmiv/71r1q+fLk+/fTTUu/Baq6usdcyfvx4Pfroo2rVqpVWrVqljIwMTZs2Td98843ee++9Mu4UxUVgR4XUokUL1atXTwsXLrRvW7hwoUJCQtS8eXOHsQUFBUpMTFT9+vXl7e2tZs2a6eOPP3YYs3LlSjVq1Eje3t7q3LmzDh486LD/178C3r9/v3r16qWaNWvKx8dHrVq1KvTNIywsTC+99JIGDx4sX19fhYSEaNasWUXOKTg42P7h7+8vm81mf71r1y75+vpq1apVatmypTw9PfX555+XSB/5+fkaPny4atWqJS8vL4WGhioxMdG+Pzs7W08++aRq1qwpLy8v3XHHHVq+fLnD+7J06VJFRETI09NThw8fLnRJTKdOnTR8+HANHz5c/v7+qlGjhp577jkZY+z7Dx06pPj4ePtvFCTp0KFD6tmzp2655RZVrVpVt99+u1auXFnkexgWFqbJkyerf//+qlq1qurUqaM333zTYUx2draGDh2qwMBA+fn56b777tM333xj3z9x4kTddddd+s9//qP69evLy8vrmrU++ugjzZ07V++//76effZZtWrVSmFhYerVq5fWrl2rzp0728f+5z//UXh4uLy8vNSkSRO99dZbRc4BKK6KuB5K0p///GdVqlRJ27ZtU79+/RQeHq5bb71VvXr10ooVK9SzZ0/72Jv9un7vvfcUFhYmf39/PfbYYzp//vxNvzdnzpxRTEyMAgMD5e3trdtuu01JSUlF9n+jdU+SLl26pNGjR6tOnTqqWrWqWrdurfXr1xd6r3+9xv7al19+qZdeeknTpk3T1KlT1a5dO4WFhalbt25asGCBYmNj7WOXLFmiFi1ayMvLS7feeqsmTZpkyRNALscAFUxsbKzp1auXefXVV02XLl3s27t06WKmT59uevXqZWJjY+3bX3jhBdOkSROzevVqs3//fpOUlGQ8PT3N+vXrjTHGHD582Hh6epqEhASza9cuk5ycbGrWrGkkmTNnzhhjjElKSjL+/v72Y6anp5uZM2ea7du3mz179pi//e1vxsvLyxw6dMg+JjQ01AQEBJg333zT7N271yQmJho3Nzeza9euG87x1/XWrVtnJJmmTZuaNWvWmH379pkff/yxRPqYOnWqqVevntm4caM5ePCg+e9//2vmzZtnjDHmypUrpk2bNub22283a9asMfv37zfLli0zK1eutPdZuXJl065dO7Np0yaza9cuk5uba/83uqpjx47Gx8fHjBw50v4eV6lSxcyaNcsYY8yPP/5o6tata55//nmTlZVlsrKyjDHG9OjRw3Tr1s18++239tobNmwo8n0LDQ01vr6+JjEx0ezevdv861//Mu7u7mbNmjX2MV27djU9e/Y0X331ldmzZ4/5y1/+YqpXr25+/PFHY4wxEyZMMFWrVjVRUVEmLS3NfPPNN9es9eCDD5rGjRvf8N8yOTnZ1KpVyyxYsMAcOHDALFiwwAQEBJg5c+YYY4zJzMw0kszXX3/t8G999f97wPVU1PXw1KlTxmazmcTExJt6H27m69rHx8c89NBDZvv27Wbjxo0mODjYPPvsszf93sTFxZm77rrLfPXVVyYzM9OkpKSYpUuXFtnTjdY9Y4wZOnSoadeundm4caPZt2+fmTp1qvH09DR79uyxv9fXWmN/7emnnzY+Pj4mPz//uu/Txo0bjZ+fn5kzZ47Zv3+/WbNmjQkLCzMTJ060j5FkFi1aZIwpvD6h9BDYUeFc/QZ14sQJ4+npaQ4ePGgOHjxovLy8zMmTJx2+QV28eNFUqVLFbN682eEYQ4YMMf379zfGGDNu3DgTERHhsH/s2LHX/QZ1Lbfffrt5/fXX7a9DQ0PNgAED7K8LCgpMUFCQmTFjxg3nWFRgX7x48Q0/t7h9jBgxwtx3332moKCg0LE++eQT4+bmZnbv3l1kn5JMenq6w/ZrBfbw8HCHGmPHjjXh4eEOfU6fPt3hOHfeeafDN5IbCQ0NNVFRUQ7bHn30URMdHW2MMea///2v8fPzMxcvXnQY06BBA/Pvf//bGPPzN/bKlSubEydOXLdWeHi4efDBB2/YU4MGDew/AF01efJk07ZtW2MMgR2/T0VdD7du3WokmYULFzpsr169uqlataqpWrWq+etf/2qMufmv6ypVqphz587Z948ZM8a0bt36pt+bnj17mscff/y68/6lG617hw4dMu7u7uaHH35w+LwuXbqYcePGGWOKXmN/LTo62jRt2vSGPXXp0sW89NJLDtvee+89U6tWLftrArtzVCrzU/pAGQkMDFSPHj00Z84cGWPUo0cP1ahRw2HMvn37lJeXp27dujlsz8/Pt/+q+LvvvlPr1q0d9rdt2/a6tXNycjRx4kStWLFCWVlZ+umnn3ThwoVCv6ps2rSp/b+vXuJy4sSJYs/1qrvvvrvE+xg0aJC6deumxo0bKyoqSg888IAiIyMlSenp6apbt64aNWpUZE8eHh4Oxy9KmzZt7Je6SD+/x9OmTdOVK1fk7u5+zc95+umn9dRTT2nNmjXq2rWr+vbte8Nav/63a9u2rf1m1m+++UY5OTmqXr26w5gLFy5o//799tehoaEKDAy8bh3zi19rFyU3N1f79+/XkCFD9Kc//cm+/aeffpK/v/8NPx+4Wa6yHn755ZcqKChQTEyMLl26JOnmv67DwsLk6+trf12rVi17/Zt5b5566in17dtXaWlpioyMVO/evdWuXbvr9nu9dW/79u26cuVKofX10qVLDnO5mTX2ZtYj6ef3atOmTXrxxRft265cuaKLFy8qLy9PVapUuanjoOQR2FGhDR48WMOHD5ekQtcqSz9/I5GkFStWqE6dOg77PD09f3Pd0aNHKyUlRa+88ooaNmwob29vPfzww4VuUKxcubLDa5vNVuQNQzejatWqJd5HixYtlJmZqVWrVunTTz9Vv3791LVrV3388cfy9va+YU/e3t4O35BK0tChQ9W9e3etWLFCa9asUWJioqZNm6YRI0b8puPl5OSoVq1aDteIXvXLa3J//T5fS6NGjbRr164b1pOkt99+u1AIKuqHFOC3qkjrYcOGDWWz2bR7926H7bfeeqskOaxNN/t1fb36N/PeREdH69ChQ1q5cqVSUlLUpUsXxcXF6ZVXXrnmHG4kJydH7u7uSk1NLbQe+Pj42P/7ZtbYRo0a6fPPP9fly5cLzfPXNSdNmqSHHnqo0L6i7tdB2SCwo0KLiopSfn6+bDabunfvXmj/L2/S6dix4zWPER4erqVLlzps27p163Xrbtq0SYMGDVKfPn0k/bwI/vrGrLJQUn34+fnp0Ucf1aOPPqqHH35YUVFROn36tJo2baojR45oz5491z3LfjO++OILh9dbt27VbbfdZv9G5eHhoStXrhT6vHr16mnYsGEaNmyYxo0bp7fffvu6gf3X/3Zbt25VeHi4pJ9/ODl27JgqVaqksLCw3zWfP/7xj3rssce0ZMkS9erVy2GfMUbnzp1TzZo1Vbt2bR04cEAxMTG/qx5wIxVpPaxevbq6deumN954QyNGjLjuD9El8XV9M++N9PNvMmJjYxUbG6t7771XY8aMuW5gv96617x5c125ckUnTpzQvffe+5v6vuqPf/yj/vWvf+mtt97SyJEjC+3Pzs5WtWrV1KJFC+3evVsNGzb8XfVQ8gjsqNDc3d313Xff2f/713x9fTV69GjFx8eroKBA7du319mzZ7Vp0yb5+fkpNjZWw4YN07Rp0zRmzBgNHTpUqampN3yG+G233aaFCxeqZ8+estlseu65537XmfPfqiT6ePXVV1WrVi01b95cbm5umj9/voKDg1WtWjV17NhRHTp0UN++ffXqq6+qYcOG2rVrl2w2m6KioopV5/Dhw0pISNCTTz6ptLQ0vf7665o2bZp9f1hYmDZu3KjHHntMnp6eqlGjhkaNGqXo6Gg1atRIZ86c0bp16+zhuyibNm3SP/7xD/Xu3VspKSmaP3++VqxYIUnq2rWr2rZtq969e+sf//iHGjVqpKNHj2rFihXq06dPoUuOrqdfv35atGiR+vfvr7/97W+KjIxUYGCgtm/frunTp2vEiBHq3bu3Jk2apKefflr+/v6KiorSpUuXtG3bNp05c0YJCQnFeg+B66lo6+Fbb72le+65R3fffbcmTpyopk2bys3NTV999ZV27dqlli1bSiqZr+ubeW/+/ve/q2XLlrr99tt16dIlLV++/Ibr0fXWvUaNGikmJkYDBw7UtGnT1Lx5c508eVKfffaZmjZtqh49etz0e9W6dWv99a9/1V/+8hf98MMP6tOnj2rXrq19+/Zp5syZat++vUaOHKm///3veuCBBxQSEqKHH35Ybm5u+uabb5SRkaEXXnjhpuuh5BHYUeH5+fldd//kyZMVGBioxMREHThwwH6W4dlnn5UkhYSEaMGCBYqPj9frr7+uP/zhD/bHjxXl1Vdf1eDBg9WuXTvVqFFDY8eO1blz50p0XjejJPrw9fXVP/7xD+3du1fu7u5q1aqVVq5cKTe3n58Ku2DBAo0ePVr9+/dXbm6uGjZsqClTphS714EDB+rChQv6wx/+IHd3d40cOVJPPPGEff/zzz+vJ598Ug0aNNClS5dkjNGVK1cUFxenI0eOyM/PT1FRUZo+ffp16/zlL3/Rtm3bNGnSJPn5+enVV1+1n2202WxauXKlxo8fr8cff1wnT55UcHCwOnTooJo1axZrPjabTfPmzdOsWbP0zjvv6MUXX1SlSpV02223aeDAgfaaQ4cOVZUqVTR16lSNGTNGVatW1Z133qlRo0YV7w0EbkJFWg8bNGigr7/+Wi+99JLGjRunI0eOyNPTUxERERo9erT+/Oc/Syq5r+sbvTceHh4aN26cDh48KG9vb91777364IMPrnvMG617SUlJeuGFF+xBu0aNGmrTpo0eeOCBYr9fL7/8slq2bKk333xTM2fOVEFBgRo0aKCHH37Y/ljH7t27a/ny5Xr++ef18ssvq3LlymrSpImGDh1a7HooWTZzs3ciAEAp6dSpk+66665S/0umYWFhGjVqFGEYgNOV1bqHioE/nAQAAABYGIEdAAAAsDAuiQEAAAAsjDPsAAAAgIUR2AEAAAALI7ADAAAAFkZgBwAAACyMwA4AAABYGIEdAAAAsDACOwAAAGBhBHYAAADAwgjsAAAAgIUR2AEAAAALI7ADAAAAFkZgBwAAACyMwA4AAABYGIEdAAAAsDACOwAAAGBhlYozOC8vT7t27SqtXlDCzpw5oy1btqht27a65ZZbnN0OAAAAfqFJkyaqUqXKDccVK7Dv2rVLLVu2/M1NAQAAAPhZamqqWrRoccNxNmOMudmDcoa9fFm5cqWee+45TZ48Wffff7+z2wEAAMAvlMoZ9ipVqtzUTwGwhu+++06SVL9+ff7dAAAAyiluOgUAAAAsjMAOAAAAWBiBHQAAALAwAjsAAABgYQR2AAAAwMII7AAAAICFEdgBAAAACyOwAwAAABZGYAcAAAAsjMAOAAAAWFglZzeA0jd+ezWNf2aFs9sALOnglB7ObgG/QRhrGiog1iMUhTPsAAAAgIUR2AEAAAALI7ADAAAAFkZgBwAAACyMwA4AAABYmMsH9jfffFNhYWHy8vJS69at9eWXXzq7JQBlaOPGjerZs6dq164tm82mxYsXFxrz3Xff6cEHH5S/v7+qVq2qVq1a6fDhw5Kk06dPa8SIEWrcuLG8vb0VEhKip59+WmfPni3jmQAor7I/n6tDLz8gm81m/2jSpIl9//79+9WnTx8FBgbKz89P/fr10/Hjx53YMcqaSwf2Dz/8UAkJCZowYYLS0tLUrFkzde/eXSdOnHB2awDKSG5urpo1a6Y333zzmvv379+v9u3bq0mTJlq/fr2+/fZbPffcc/Ly8pIkHT16VEePHtUrr7yijIwMzZkzR6tXr9aQIUPKchoAyrnKNUKUlZVl//j8888l/bxGRUZGymazae3atdq0aZPy8/PVs2dPFRQUOLlrlBWbMcY4uwlnad26tVq1aqU33nhDklRQUKB69eppxIgReuaZZ5zc3e83d+5cDRgwQKFjlzu7FcCyfvncY5vNpkWLFql37972bY899pgqV66s995776aPOX/+fA0YMEC5ubmqVIk/d1EaeA47KpLsz+cqb+9W5R8/UGjfmjVrFB0drTNnzsjPz0+SdPbsWd1yyy1as2aNunbtWtbtwglc9gx7fn6+UlNTHf6P7ubmpq5du2rLli1O7AyAVRQUFGjFihVq1KiRunfvrqCgILVu3fqal8380tmzZ+Xn50dYB3DTfjpzVLVr19att96qmJgY+2V3ly5dks1mk6enp32sl5eX3Nzc7GfhUfG5bGA/deqUrly5opo1azpsr1mzpo4dO+akrgBYyYkTJ5STk6MpU6YoKipKa9asUZ8+ffTQQw9pw4YN1/ycU6dOafLkyXriiSfKuFsA5ZVnrcaqfn+8Vq9erRkzZigzM1P33nuvzp8/rzZt2qhq1aoaO3as8vLylJubq9GjR+vKlSvKyspydusoIy4b2AHgRq5eH9qrVy/Fx8frrrvu0jPPPKMHHnhAM2fOLDT+3Llz6tGjhyIiIjRx4sQy7hZAeeXd4G5VbdJeTZs2Vffu3bVy5UplZ2fro48+UmBgoObPn69ly5bJx8dH/v7+ys7OVosWLeTmRoxzFS77+9oaNWrI3d290F3Wx48fV3BwsJO6AmAlNWrUUKVKlRQREeGwPTw8vNCvos+fP6+oqCj5+vpq0aJFqly5clm2CqACqVatmho1aqR9+/ZJkiIjI7V//36dOnVKlSpVUrVq1RQcHKxbb73VyZ2irLjsj2YeHh5q2bKlPvvsM/u2goICffbZZ2rbtq0TOwNgFR4eHmrVqpV2797tsH3Pnj0KDQ21vz537pwiIyPl4eGhpUuX2p8gAwC/RU5Ojvbv369atWo5bK9Ro4aqVaumtWvX6sSJE3rwwQed1CHKmsueYZekhIQExcbG6u6779Yf/vAHvfbaa8rNzdXjjz/u7NYAlJGcnBz7WSxJyszMVHp6ugICAhQSEqIxY8bo0UcfVYcOHdS5c2etXr1ay5Yt0/r16yX9X1jPy8tTcnKyzp07p3PnzkmSAgMD5e7u7oxpAShHzqydLe+Gf9DBg7fr6NGjmjBhgtzd3dW/f39JUlJSksLDwxUYGKgtW7Zo5MiRio+PV+PGjZ3cOcqKSwf2Rx99VCdPntTf//53HTt2THfddZdWr15d6EZUABXXtm3b1LlzZ/vrhIQESVJsbKzmzJmjPn36aObMmUpMTNTTTz+txo0ba8GCBWrfvr0kKS0tTV988YUkqWHDhg7HzszMVFhYWNlMBEC59dP5Uzq1bKoaL5igwMBAtW/fXlu3blVgYKAkaffu3Ro3bpxOnz6tsLAwjR8/XvHx8U7uGmXJpZ/DXtHxHHbgxn75HHaUHzyHHRUR6xGK4rLXsAMAAADlAYEdAAAAsDACOwAAAGBhBHYAAADAwgjsAAAAgIUR2AEAAAALI7ADAAAAFubSfzjJVbx4Z7ZiYmKc3QYAlBieVw3AlXCGHQAAALAwAjsAAABgYQR2AAAAwMII7AAAAICFEdgBAAAACyOwAwAAABZGYAcAAAAsjMAOAAAAWBiBHQAAALAwAjsAAABgYQR2AAAAwMKKHdizsrK0ffv2IvdfuHBBaWlpysnJKXLMzp07deTIEWqUQQ1JyszMLPfzoAY1qEENalCDGtSoSDWKxRTThAkTTJ06dYrcn5GRYSSZzZs3FzkmIiLCxMfHU6OUayQnJxtJ5X4e1KAGNahBDWpQgxoVrUZxFDuwHz161Hz77bdF7s/LyzOpqanm/PnzRY7ZsWOH+f7776lRyjWuBvbJkyeX63lQgxrUoAY1qEENalS0GsVhM8aYkjlXD6uZO3euBgwYoOTkZMXExDi7HQAAAPwG3HQKAAAAWBiBHQAAALAwAjsAAABgYQR2AAAAwMII7AAAAICFEdgBAAAACyOwAwAAABZGYAcAAAAsjMAOAAAAWFglZzeA0jd+ezWNf2aFs9sAUIYOTunh7BZKVRhrGvCbVPS1oaLiDDsAAABgYQR2AAAAwMII7AAAAICFEdgBAAAACyOwAwAAABZGYAcAAAAszKUD+8aNG9WzZ0/Vrl1bNptNixcvdnZLAFAiEhMT1apVK/n6+iooKEi9e/fW7t27HcZcvHhRcXFxql69unx8fNS3b18dP3680LHmzJmjpk2bysvLS0FBQYqLiyuraQAoQT+dP6UBAwaoevXq8vb21p133qlt27bZ99tstmt+TJ061YldQ3LxwJ6bm6tmzZrpzTffdHYrAFCiNmzYoLi4OG3dulUpKSm6fPmyIiMjlZubax8THx+vZcuWaf78+dqwYYOOHj2qhx56yOE4r776qsaPH69nnnlGO3bs0Keffqru3buX9XQA/E5XLuboWPJfVblyZa1atUo7d+7UtGnTdMstt9jHZGVlOXy88847stls6tu3rxM7hyTZjDHG2U1Ygc1m06JFi9S7d29nt1Ji5s6dqwEDBih07HJntwKgjP36j6OcPHlSQUFB2rBhgzp06KCzZ88qMDBQ8+bN08MPPyxJ2rVrl8LDw7Vlyxa1adNGZ86cUZ06dbRs2TJ16dLFGdMoEn84CSieM+vn6NIPO3Xx+x03/Tm9e/fW+fPn9dlnn5ViZ7gZLn2GHQBcxdmzZyVJAQEBkqTU1FRdvnxZXbt2tY9p0qSJQkJCtGXLFklSSkqKCgoK9MMPPyg8PFx169ZVv3799P3335f9BAD8Lhf2fSGP4Nv0yCOPKCgoSM2bN9fbb79d5Pjjx49rxYoVGjJkSBl2iaIQ2AGggisoKNCoUaN0zz336I477pAkHTt2TB4eHqpWrZrD2Jo1a+rYsWOSpAMHDqigoEAvvfSSXnvtNX388cc6ffq0unXrpvz8/LKeBoDf4XL2MZ3/eqVuu+02ffLJJ3rqqaf09NNP6913373m+HfffVe+vr6FLpODc1RydgMAgNIVFxenjIwMff7558X6vIKCAl2+fFn/+te/FBkZKUl6//33FRwcrHXr1nEtO1CeGCPP4IZ66aWXJEnNmzdXRkaGZs6cqdjY2ELD33nnHcXExMjLy6usO8U1cIYdACqw4cOHa/ny5Vq3bp3q1q1r3x4cHKz8/HxlZ2c7jD9+/LiCg4MlSbVq1ZIkRURE2PcHBgaqRo0aOnz4cOk3D6DEuPvcoso1Qhy2hYeHX/Nr+b///a92796toUOHllV7uAECOwBUQMYYDR8+XIsWLdLatWtVv359h/0tW7ZU5cqVHW4m2717tw4fPqy2bdtKku655x779qtOnz6tU6dOKTQ0tAxmAaCkeNaJ0OXTRxy27dmz55pfy7Nnz1bLli3VrFmzsmoPN+DSl8Tk5ORo37599teZmZlKT09XQECAQkJCrvOZAGBtcXFxmjdvnpYsWSJfX1/7den+/v7y9vaWv7+/hgwZooSEBAUEBMjPz08jRoxQ27Zt1aZNG0lSo0aN1KtXL40cOVKzZs2Sn5+fxo0bpyZNmqhz587OnB6AYvJr1UvHksfopZdeUr9+/fTll19q1qxZmjVrlsO4c+fOaf78+Zo2bZqTOsW1uHRg37Ztm8M3nYSEBElSbGys5syZ46SuAOD3mzFjhiSpU6dODtuTkpI0aNAgSdL06dPl5uamvn376tKlS+revbveeusth/H/+7//q/j4ePXo0UNubm7q2LGjVq9ercqVK5fFNACUEM9ajRTYZ7zef/99Pf/886pfv75ee+01xcTEOIz74IMPZIxR//79ndQproXnsFdgPIcdcF2/fg57RcNz2IHfpqKvDRUV17ADAAAAFkZgBwAAACyMwA4AAABYGIEdAAAAsDACOwAAAGBhBHYAAADAwlz6Oeyu4sU7sws9ZxUAyjMeTQfAlXCGHQAAALAwAjsAAABgYQR2AAAAwMII7AAAAICFEdgBAAAACyOwAwAAABZGYAcAAAAsjMAOAAAAWBiBHQAAALAwAjsAAABgYQR2AAAAwMKKHdizsrK0ffv2IvdfuHBBaWlpysnJKXLMzp07deTIEWqUQQ1JyszMLPfzoAY1qEENalCDGtSoSDWKxRTThAkTTJ06dYrcn5GRYSSZzZs3FzkmIiLCxMfHU6OUayQnJxtJ5X4e1KAGNahBDWpQgxoVrUZxFDuwHz161Hz77bdF7s/LyzOpqanm/PnzRY7ZsWOH+f7776lRyjWuBvbJkyeX63lQgxrUoAY1qEENalS0GsVhM8aYkjlXD6uZO3euBgwYoOTkZMXExDi7HQAAAPwG3HQKAAAAWBiBHQAAALAwAjsAAABgYQR2AAAAwMII7AAAAICFEdgBAAAACyOwAwAAABZGYAcAAAAsjMAOAAAAWBiBHQAAALCwSs5uAKVv/PZqGv/MCme3AaCcOjilh7NbKCSMNQ0oF6y4fpRHnGEHAAAALIzADgAAAFgYgR0AAACwMAI7AAAAYGEEdgAAAMDCXDqwJyYmqlWrVvL19VVQUJB69+6t3bt3O7stALCUG62Vp0+f1ogRI9S4cWN5e3srJCRETz/9tM6ePWsf880336h///6qV6+evL29FR4ern/+85/OmA6AMnBkxmAdevkB2Ww2h4+4uDj7mC1btui+++5T1apV5efnpw4dOujChQtO7Nq6XDqwb9iwQXFxcdq6datSUlJ0+fJlRUZGKjc319mtAYBl3GitPHr0qI4ePapXXnlFGRkZmjNnjlavXq0hQ4bYj5GamqqgoCAlJydrx44dGj9+vMaNG6c33njDWdMCUIpqxU5X3bj3lJWVpaysLKWkpEiSHnnkEUk/h/WoqChFRkbqyy+/1FdffaXhw4fLzc2lo2mRbMYY4+wmrOLkyZMKCgrShg0b1KFDB2e387vNnTtXAwYMUOjY5c5uBUA59uvnKN/MWjl//nwNGDBAubm5qlTp2n/yIy4uTt99953Wrl1b7J54DjtQPlxdP0aNGqXly5dr7969stlsatOmjbp166bJkyc7ucPygR9jfuHqr28DAgKc3AkAWNfNrJVnz56Vn59fkWH96hjWW6Diy8/PV3JysgYPHiybzaYTJ07oiy++UFBQkNq1a6eaNWuqY8eO+vzzz53dqmUR2P+/goICjRo1Svfcc4/uuOMOZ7cDAJZ0M2vlqVOnNHnyZD3xxBNFHmfz5s368MMPrzsGQMWwePFiZWdna9CgQZKkAwcOSJImTpyoP/3pT1q9erVatGihLl26aO/evU7s1LqKPvXhYuLi4pSRkcFPdwBwHTdaK8+dO6cePXooIiJCEydOvOaYjIwM9erVSxMmTFBkZGQpdgvACmbPnq3o6GjVrl1b0s8/+EvSk08+qccff1yS1Lx5c3322Wd65513lJiY6LRerYrALmn48OFavny5Nm7cqLp16zq7HQCwpButlefPn1dUVJR8fX21aNEiVa5cudCYnTt3qkuXLnriiSf0t7/9rSzaBuBEhw4d0qeffqqFCxfat9WqVUuSFBER4TA2PDxchw8fLtP+yguXviTGGKPhw4dr0aJFWrt2rerXr+/slgDAcm5mrTx37pwiIyPl4eGhpUuXysvLq9CYHTt2qHPnzoqNjdWLL75YFq0DcLKkpCQFBQWpR4//u3k9LCxMtWvXLvQo7T179ig0NLSsWywXXPoMe1xcnObNm6clS5bI19dXx44dkyT5+/vL29vbyd0BgDXcaK28Gtbz8vKUnJysc+fO6dy5c5KkwMBAubu7KyMjQ/fdd5+6d++uhIQE+zHc3d0VGBjotLkBKD3GFCgpKUmxsbEON6DbbDaNGTNGEyZMULNmzXTXXXfp3Xff1a5du/Txxx87sWPrcunAPmPGDElSp06dHLYnJSXZb4wAAFd3o7UyLS1NX3zxhSSpYcOGDmMyMzMVFhamjz/+WCdPnlRycrKSk5Pt+0NDQ3Xw4MFS7R+Ac1w8mK4Thw9r8ODBhfaNGjVKFy9eVHx8vE6fPq1mzZopJSVFDRo0cEKn1sdz2CswnsMOoCT8+jnsVsBz2IHywYrrR3nk0tewAwAAAFZHYAcAAAAsjMAOAAAAWBiBHQAAALAwAjsAAABgYQR2AAAAwMII7AAAAICFufQfTnIVL96ZrZiYGGe3AQAlhmc7A3AlnGEHAAAALIzADgAAAFgYgR0AAACwMAI7AAAAYGEEdgAAAMDCCOwAAACAhRHYAQAAAAsjsAMAAAAWRmAHAAAALIzADgAAAFgYgR0AAACwsGIH9qysLG3fvr3I/RcuXFBaWppycnKKHLNz504dOXKEGmVQQ5IyMzPL/TyoQQ1qUIMa1KAGNSpSjWIxxTRhwgRTp06dIvdnZGQYSWbz5s1FjomIiDDx8fHUKOUaycnJRlK5nwc1qEENalCDGtSgRkWrURzFDuxHjx413377bZH78/LyTGpqqjl//nyRY3bs2GG+//57apRyjauBffLkyeV6HtSgBjWoQQ1qUIMaFa1GcdiMMaZkztXDaubOnasBAwYoOTlZMTExzm4HAAAAvwE3nQIAAAAWRmAHAAAALIzADgAAAFgYgR0AAACwMAI7AAAAYGEEdgAAAMDCCOwAAACAhRHYAQAAAAsjsAMAAAAWRmAHAAAALKySsxtA6Ru/vZrGP7PC2W0AcKKDU3o4u4USFcaaBpSJirZ2lFecYQcAAAAsjMAOAAAAWBiBHQAAALAwAjsAAABgYQR2AAAAwMJcOrDPmDFDTZs2lZ+fn/z8/NS2bVutWrXK2W0BQIlLTExUq1at5Ovrq6CgIPXu3Vu7d+92GHPx4kXFxcWpevXq8vHxUd++fXX8+HGHMZ999pnatWsnX19fBQcHa+zYsfrpp5/KcioAysCRGYN16OUHZLPZHD7i4uIkSbNmzVKnTp3k5+cnm82m7Oxs5zZcwbl0YK9bt66mTJmi1NRUbdu2Tffdd5969eqlHTt2OLs1AChRGzZsUFxcnLZu3aqUlBRdvnxZkZGRys3NtY+Jj4/XsmXLNH/+fG3YsEFHjx7VQw89ZN//zTff6P7771dUVJS+/vprffjhh1q6dKmeeeYZZ0wJQCmqFTtddePeU1ZWlrKyspSSkiJJeuSRRyRJeXl5ioqK0rPPPuvMNl2GzRhjnN2ElQQEBGjq1KkaMmSIs1v53ebOnasBAwYodOxyZ7cCwMl+/SzlkydPKigoSBs2bFCHDh109uxZBQYGat68eXr44YclSbt27VJ4eLi2bNmiNm3a6Nlnn1VKSoq++uor+3GWLVumfv366cSJE/L19S2z+fAcdqBsXF07Ro0apeXLl2vv3r2y2Wz2/evXr1fnzp115swZVatWzUldVnwufYb9l65cuaIPPvhAubm5atu2rbPbAYBSdfbsWUk/n6SQpNTUVF2+fFldu3a1j2nSpIlCQkK0ZcsWSdKlS5fk5eXlcBxvb29dvHhRqampZdQ5gLKWn5+v5ORkDR482CGso+y4fGDfvn27fHx85OnpqWHDhmnRokWKiIhwdlsAUGoKCgo0atQo3XPPPbrjjjskSceOHZOHh0ehM2Q1a9bUsWPHJEndu3fX5s2b9f777+vKlSv64Ycf9Pzzz0uSsrKyynQOAMrO4sWLlZ2drUGDBjm7FZfl8oG9cePGSk9P1xdffKGnnnpKsbGx2rlzp7PbAoBSExcXp4yMDH3wwQfF+rzIyEhNnTpVw4YNk6enpxo1aqT7779fkuTm5vLfToAKa/bs2YqOjlbt2rWd3YrLcvkV1sPDQw0bNlTLli2VmJioZs2a6Z///Kez2wKAUjF8+HAtX75c69atU926de3bg4ODlZ+fX+hJD8ePH1dwcLD9dUJCgrKzs3X48GGdOnVKvXr1kiTdeuutZdI/gLJ16NAhffrppxo6dKizW3FpLh/Yf62goECXLl1ydhsAUKKMMRo+fLgWLVqktWvXqn79+g77W7ZsqcqVK+uzzz6zb9u9e7cOHz5c6L4em82m2rVry9vbW++//77q1aunFi1alMk8AJStpKQkBQUFqUePHjcejFJTydkNONO4ceMUHR2tkJAQnT9/XvPmzdP69ev1ySefOLs1AChRcXFxmjdvnpYsWSJfX1/7den+/v7y9vaWv7+/hgwZooSEBAUEBMjPz08jRoxQ27Zt1aZNG/txpk6dqqioKLm5uWnhwoWaMmWKPvroI7m7uztragBKiTEFSkpKUmxsrCpVcoyMx44d07Fjx7Rv3z5JP98T6Ovrq5CQEPvN7Cg5Lh3YT5w4oYEDByorK0v+/v5q2rSpPvnkE3Xr1s3ZrQFAiZoxY4YkqVOnTg7bk5KS7DeSTZ8+XW5uburbt68uXbqk7t2766233nIYv2rVKr344ou6dOmSmjVrpiVLlig6OrospgCgjF08mK4Thw9r8ODBhfbNnDlTkyZNsr/u0KGDJMc1BSWH57BXYDyHHcBVv34Oe3nHc9iBslHR1o7yimvYAQAAAAsjsAMAAAAWRmAHAAAALIzADgAAAFgYgR0AAACwMAI7AAAAYGEu/Rx2V/HindmKiYlxdhsAUGJ41BwAV8IZdgAAAMDCCOwAAACAhRHYAQAAAAsjsAMAAAAWRmAHAAAALIzADgAAAFgYgR0AAACwMAI7AAAAYGEEdgAAAMDCCOwAAACAhRHYAQAAAAsrdmDPysrS9u3bi9x/4cIFpaWlKScnp8gxO3fu1JEjR6hRBjUkKTMzs9zPgxrUoAY1qEENalCjItUoFlNMEyZMMHXq1Clyf0ZGhpFkNm/eXOSYiIgIEx8fT41SrpGcnGwklft5UIMa1KAGNahBDWpUtBrFUezAfvToUfPtt98WuT8vL8+kpqaa8+fPFzlmx44d5vvvv6dGKde4GtgnT55crudBDWpQgxrUoAY1qFHRahSHzRhjSuZcPaxm7ty5GjBggJKTkxUTE+PsdgAAAPAbcNMpAAAAYGEEdgAAAMDCCOwAAACAhRHYAQAAAAsjsAMAAAAWRmAHAAAALIzADgAAAFgYgR0AAACwMAI7AAAAYGEEdgAAAMDCKjm7AZS+8durafwzK5zdBoBfOTilh7NbKLfCWNOAMsE6ZQ2cYQcAAAAsjMAOAAAAWBiBHQAAALAwAjsAAABgYQR2AAAAwMII7AAAAICFEdj/vylTpshms2nUqFHObgWAi9i4caN69uyp2rVry2azafHixQ77c3JyNHz4cNWtW1fe3t6KiIjQzJkz7fsPHjwom812zY/58+eX8WwAVCRHZgzWoZcfKLS2xMXFSZJmzZqlTp06yc/PTzabTdnZ2c5tuIIjsEv66quv9O9//1tNmzZ1disAXEhubq6aNWumN99885r7ExIStHr1aiUnJ+u7777TqFGjNHz4cC1dulSSVK9ePWVlZTl8TJo0ST4+PoqOji7LqQCoYGrFTlfduPfsa0tKSook6ZFHHpEk5eXlKSoqSs8++6wz23QZLv+Hk3JychQTE6O3335bL7zwgrPbAeBCoqOjrxusN2/erNjYWHXq1EmS9MQTT+jf//63vvzySz344INyd3dXcHCww+csWrRI/fr1k4+PT2m2DqCCc6/iL0n2NWbKlClq0KCBOnbsKEn2KxLWr1/vjPZcjsufYY+Li1OPHj3UtWtXZ7cCAA7atWunpUuX6ocffpAxRuvWrdOePXsUGRl5zfGpqalKT0/XkCFDyrhTABVZfn6+kpOTNXjwYNlsNme345Jc+gz7Bx98oLS0NH311VfObgUACnn99df1xBNPqG7duqpUqZLc3Nz09ttvq0OHDtccP3v2bIWHh6tdu3Zl3CmAimzx4sXKzs7WoEGDnN2Ky3LZwP79999r5MiRSklJkZeXl7PbAYBCXn/9dW3dulVLly5VaGioNm7cqLi4ONWuXbvQbwUvXLigefPm6bnnnnNStwAqqtmzZys6Olq1a9d2disuy2UDe2pqqk6cOKEWLVrYt125ckUbN27UG2+8oUuXLsnd3d2JHQJwZRcuXNCzzz6rRYsWqUePHpKkpk2bKj09Xa+88kqhwP7xxx8rLy9PAwcOdEa7ACqoQ4cO6dNPP9XChQud3YpLc9nA3qVLF23fvt1h2+OPP64mTZpo7NixhHUATnX58mVdvnxZbm6Otxq5u7uroKCg0PjZs2frwQcfVGBgYFm1CMAFJCUlKSgoyH7iAM7hsoHd19dXd9xxh8O2qlWrqnr16oW2A0BpyMnJ0b59++yvMzMzlZ6eroCAAIWEhKhjx44aM2aMvL29FRoaqg0bNuh///d/9eqrrzocZ9++fdq4caNWrlxZ1lMAUIEZU6CkpCTFxsaqUiXHyHjs2DEdO3bMvoZt375dvr6+CgkJUUBAgDPardBcNrADgLNt27ZNnTt3tr9OSEiQJMXGxmrOnDn64IMPNG7cOMXExOj06dMKDQ3Viy++qGHDhjkc55133lHdunWLfHoMAPwWFw+m68Thwxo8eHChfTNnztSkSZPsr6/eDJ+UlMTNqaXAZowxzm4CpWPu3LkaMGCAQscud3YrAK7h4BR+xfxbhT2zwtktAC6BdcoaXP457AAAAICVEdgBAAAACyOwAwAAABZGYAcAAAAsjMAOAAAAWBiBHQAAALAwnsPuAl68M1sxMTHObgMASgyPmgPgSjjDDgAAAFgYgR0AAACwMAI7AAAAYGEEdgAAAMDCCOwAAACAhRHYAQAAAAsjsAMAAAAWRmAHAAAALIzADgAAAFgYgR0AAACwMAI7AAAAYGHFDuxZWVnavn17kfsvXLigtLQ05eTkFDlm586dOnLkCDXKoIYkZWZmlvt5UIMa1KAGNahBDWpUpBrFYoppwoQJpk6dOkXuz8jIMJLM5s2bixwTERFh4uPjqVHKNZKTk42kcj8PalCDGtSgBjWoQY2KVqM4ih3Yjx49ar799tsi9+fl5ZnU1FRz/vz5Isfs2LHDfP/999Qo5RpXA/vkyZPL9TyoQQ1qUIMa1KAGNSpajeKwGWNMyZyrh9XMnTtXAwYMUHJysmJiYpzdDgAAAH4DbjoFAAAALIzADgAAAFgYgR0AAACwMAI7AAAAYGEEdgAAAMDCCOwAAACAhRHYAQAAAAsjsAMAAAAWRmAHAAAALIzADgAAAFhYJWc3gNI3fns1jX9mhbPbAFAMB6f0cHYLlhbGmgaUGtYf6+EMOwAAAGBhBHYAAADAwgjsAAAAgIUR2AEAAAALI7ADAAAAFubSgX3ixImy2WwOH02aNHF2WwCgjRs3qmfPnqpdu7ZsNpsWL17ssP/48eMaNGiQateurSpVqigqKkp79+51GPPkk0+qQYMG8vb2VmBgoHr16qVdu3aV4SwAlCdHZgzWoZcfKJSN4uLiJEkXL15UXFycqlevLh8fH/Xt21fHjx93cteuwaUDuyTdfvvtysrKsn98/vnnzm4JAJSbm6tmzZrpzTffLLTPGKPevXvrwIEDWrJkib7++muFhoaqa9euys3NtY9r2bKlkpKS9N133+mTTz6RMUaRkZG6cuVKWU4FQDlRK3a66sa9Z89EKSkpkqRHHnlEkhQfH69ly5Zp/vz52rBhg44ePaqHHnrImS27DJd/DnulSpUUHBzs7DYAwEF0dLSio6OvuW/v3r3aunWrMjIydPvtt0uSZsyYoeDgYL3//vsaOnSoJOmJJ56wf05YWJheeOEFNWvWTAcPHlSDBg1KfxIAyhX3Kv6SZM9FU6ZMUYMGDdSxY0edPXtWs2fP1rx583TfffdJkpKSkhQeHq6tW7eqTZs2TuvbFbj8Gfa9e/eqdu3auvXWWxUTE6PDhw87uyUAuK5Lly5Jkry8vOzb3Nzc5OnpWeRvCXNzc5WUlKT69eurXr16ZdIngPIrPz9fycnJGjx4sGw2m1JTU3X58mV17drVPqZJkyYKCQnRli1bnNipa3DpwN66dWvNmTNHq1ev1owZM5SZmal7771X58+fd3ZrAFCkq98kx40bpzNnzig/P18vv/yyjhw5oqysLIexb731lnx8fOTj46NVq1YpJSVFHh4eTuocQHmxePFiZWdna9CgQZKkY8eOycPDQ9WqVXMYV7NmTR07dqzsG3QxLh3Yo6Oj9cgjj6hp06bq3r27Vq5cqezsbH300UfObg0AilS5cmUtXLhQe/bsUUBAgKpUqaJ169YpOjpabm6Oy3pMTIy+/vprbdiwQY0aNVK/fv108eJFJ3UOoLyYPXu2oqOjVbt2bWe3AnENu4Nq1aqpUaNG2rdvn7NbAYDratmypdLT03X27Fnl5+crMDBQrVu31t133+0wzt/fX/7+/rrtttvUpk0b3XLLLVq0aJH69+/vpM4BWN2hQ4f06aefauHChfZtwcHBys/PV3Z2tsNZ9uPHj3MvYBlw6TPsv5aTk6P9+/erVq1azm4FAG6Kv7+/AgMDtXfvXm3btk29evUqcqwxRsYY+zXwAHAtSUlJCgoKUo8ePezbWrZsqcqVK+uzzz6zb9u9e7cOHz6stm3bOqNNl+LSZ9hHjx6tnj17KjQ0VEePHtWECRPk7u7OmScATpeTk+Pw277MzEylp6crICBAISEhmj9/vgIDAxUSEqLt27dr5MiR6t27tyIjIyVJBw4c0IcffqjIyEgFBgbqyJEjmjJliry9vXX//fc7a1oALM6YAiUlJSk2NlaVKv1fTPT399eQIUOUkJCggIAA+fn5acSIEWrbti1PiCkDLh3Yjxw5ov79++vHH39UYGCg2rdvr61btyowMNDZrQFwcdu2bVPnzp3trxMSEiRJsbGxmjNnjrKyspSQkKDjx4+rVq1aGjhwoJ577jn7eC8vL/33v//Va6+9pjNnzqhmzZrq0KGDNm/erKCgoDKfD4Dy4eLBdJ04fFiDBw8utG/69Olyc3NT3759denSJXXv3l1vvfWWE7p0PTZjjHF2Eygdc+fO1YABAxQ6drmzWwFQTAen9LjxIBcW9swKZ7cAVFisP9bDNewAAACAhRHYAQAAAAsjsAMAAAAWRmAHAAAALIzADgAAAFgYgR0AAACwMAI7AAAAYGEu/YeTXMWLd2YrJibG2W0AQInhOdEAXAln2AEAAAALI7ADAAAAFkZgBwAAACyMwA4AAABYGIEdAAAAsDACOwAAAGBhBHYAAADAwgjsAAAAgIUR2AEAAAALI7ADAAAAFkZgBwAAACysUnEG5+XladeuXaXVC0pYZmam/X/T0tKc3A0AAAB+qUmTJqpSpcoNx9mMMeZmD5qWlqaWLVv+rsYAAAAASKmpqWrRosUNxxUrsHOGvXw5c+aMtmzZorZt2+qWW25xdjsAAAD4hVI5ww4AAACgbHHTKQAAAGBhBHYAAADAwgjsAAAAgIUR2AEAAAALI7ADAAAAFkZgBwAAACyMwA4AAABYGIEdAAAAsDACOwAAAGBh/w8haIKd5Byb1AAAAABJRU5ErkJggg==",
      "text/plain": [
       "<Figure size 940x520 with 13 Axes>"
      ]
     },
     "metadata": {},
     "output_type": "display_data"
    }
   ],
   "source": [
    "exp.plot_overview()"
   ]
  },
  {
   "cell_type": "code",
   "execution_count": 38,
   "metadata": {},
   "outputs": [
    {
     "data": {
      "image/png": "iVBORw0KGgoAAAANSUhEUgAABdQAAAGkCAYAAAA43KcvAAAAOXRFWHRTb2Z0d2FyZQBNYXRwbG90bGliIHZlcnNpb24zLjguMCwgaHR0cHM6Ly9tYXRwbG90bGliLm9yZy81sbWrAAAACXBIWXMAAA9hAAAPYQGoP6dpAADIuUlEQVR4nOzdeXgN9////8dJImRHJNYQuyAiQQlqr9hSSvGxxtLFTjSUopRW1LuUttY2gqKWKlVbbY0l1BKllojSpmkrpK01gpCc3x9+OV9HEjnakErut+vKdTHzmnk+Z845c+Y85zWvMRiNRqMAAAAAAAAAAMAjWeV0AgAAAAAAAAAAPAsoqAMAAAAAAAAAYAEK6gAAAAAAAAAAWICCOgAAAAAAAAAAFqCgDgAAAAAAAACABSioAwAAAAAAAABgAQrqAAAAAAAAAABYgII6AAAAAAAAAAAWoKAOAAAAAAAAAIAFKKgDAAAAAAAAAGABCuoAAAAAAAAAAFiAgjoAAAAAAAAAABagoA4AAAAAAAAAgAUoqAMAAAAAAAAAYAEK6gAAAAAAAAAAWICCOgAAAAAAAAAAFqCgDgAAAAAAAACABSioAwAAAAAAAABgAQrqAAAAAAAAAABYgII6AAAAAAAAAAAWoKAOAAAAAAAAAIAFKKgDAAAAAAAAAGABCuoAAAAAAAAAAFiAgjoAAAAAAAAAABagoA4AAAAAAAAAgAUoqAMAAAAAAAAAYAEK6gAAAAAAAAAAWICCOgAAAAAAAAAAFqCgDgAAAAAAAACABSioAwAAAAAAAABgAQrqAAAAAAAAAABYgII6AAAAAAAAAAAWoKAOAAAAAAAAAIAFKKgDAAAAAAAAAGABCuoAAAAAAAAAAFiAgjoAAAAAAAAAABagoA4AAAAAAAAAgAUoqAMAAAAAAAAAYAEK6gAAAAAAAAAAWICCOgAAAAAAAAAAFqCgDgAAAAAAAACABSioAwDwjOvTp486dOiQ02kAAAAA/4jBYND69etzOg0AsAgFdQAAckCTJk00YsSIHIkdGxsrg8GgY8eO5Uh8AAAA5G4REREyGAy6evWqRe3j4+PVunXrJ5sUAGQTm5xOAAAAAAAAAHlPcnKybG1tVaxYsZxOBQAsRg91AACy0KRJEw0dOlQjRoxQoUKFVLRoUX366ae6efOm+vbtKycnJ1WoUEFbtmwxLXPy5Em1bt1ajo6OKlq0qHr16qW//vpL0v0hWnbv3q3Zs2fLYDDIYDAoNjZWKSkp6t+/v8qWLSs7OztVrlxZs2fPNsslJSVFI0eOVMGCBeXq6qrRo0fLaDSatdm6dasaNmxoatOuXTudP3/eNL9s2bKSJF9fXxkMBjVp0kSSdPjwYb3wwgsqUqSIXFxc1LhxYx09evRJ7FIAAAA8hps3b6p3795ydHRU8eLFNWPGDLM7Hu/cuaM333xTHh4eyp8/vypUqKCwsLAs15vWk/zbb7+Vr6+v7Ozs1KxZMyUkJGjLli3y8vKSs7OzunfvrqSkJNNyqampCg0NNZ23+vj46Msvv5R0/27Ipk2bSpIKFSokg8GgPn36SLp/Xj1kyBCNGDFCRYoUUUBAgKT0Q778/vvv6tatmwoXLiwHBwfVrl1bBw8elCQdP35cTZs2lZOTk5ydnVWrVi0dOXLk3+5iALAYBXUAACywZMkSFSlSRIcOHdLQoUM1cOBAde7cWfXr19fRo0fVsmVL9erVS0lJSbp69aqaNWsmX19fHTlyRFu3btWlS5fUpUsXSdLs2bPl7++vV199VfHx8YqPj5eHh4dSU1NVqlQprVmzRqdPn9bbb7+tt956S6tXrzblMWPGDC1evFiLFi3Svn37dPnyZa1bt84s15s3b2rkyJE6cuSIdu7cKSsrK7300ktKTU2VJB06dEiStGPHDsXHx+urr76SJN24cUNBQUHat2+fvv/+e1WsWFFt2rTRjRs3nsYuBgAAQCZGjRql3bt36+uvv9a2bdsUERFh1vGhd+/e+uKLL/TRRx8pOjpaCxYskKOjo8XrnzRpkj755BPt379fv/32m7p06aJZs2ZpxYoV2rRpk7Zt26aPP/7Y1D40NFRLly7V/PnzderUKQUHB6tnz57avXu3PDw8tHbtWklSTEyM4uPjzTqJLFmyRLa2toqMjNT8+fPT5ZKYmKjGjRvrjz/+0IYNG3T8+HGNHj3adC7bo0cPlSpVSocPH1ZUVJTGjBmjfPnyPfY+BYB/ymB8uFsbAAAw06RJE6WkpGjv3r2S7vcSd3FxUceOHbV06VJJ0sWLF1W8eHEdOHBAO3bs0N69e/Xtt9+a1vH777/Lw8NDMTExqlSpkpo0aaKaNWtq1qxZj4w9ZMgQXbx40dTjp0SJEgoODtaoUaMkSffu3VPZsmVVq1atTB/k9Ndff8nNzU0nTpxQ9erVFRsbq7Jly+qHH35QzZo1M42dmpqqggULasWKFWrXrp2FewsAAADZKTExUa6urlq2bJk6d+4sSbp8+bJKlSql1157TYMGDVLlypW1fft2tWjR4rHWHRERoaZNm2rHjh1q3ry5JGnatGkaO3aszp8/r3LlykmSBgwYoNjYWG3dulV37txR4cKFtWPHDvn7+5vW9corrygpKUkrVqwwrffKlSsqWLCgqU2TJk10/fr1dHdBGgwGrVu3Th06dNDChQsVEhKi2NhYFS5cOF3Ozs7O+vjjjxUUFPRY2woA2YUe6gAAWKBGjRqmf1tbW8vV1VXe3t6maUWLFpUkJSQk6Pjx4/ruu+/k6Oho+qtSpYokmQ29kpE5c+aoVq1acnNzk6OjoxYuXKi4uDhJ0rVr1xQfH6+6deua2tvY2Kh27dpm6/jpp5/UrVs3lStXTs7OzvL09JQk03oyc+nSJb366quqWLGiXFxc5OzsrMTExCyXAwAAwJNz/vx5JScnm50DFi5cWJUrV5YkHTt2TNbW1mrcuPE/jvHguW7RokVlb29vKqanTUtISJAknTt3TklJSXrhhRfMzneXLl2a5bmuJNWqVeuR848dOyZfX98Mi+mSNHLkSL3yyitq0aKFpk2bZlFMAMhOPJQUAAALPHwbqcFgMJtmMBgk3e/VnZiYqMDAQL3//vvp1lO8ePFMY6xcuVIhISGaMWOG/P395eTkpP/973+m8SItFRgYqDJlyujTTz9ViRIllJqaqurVqys5OfmRywUFBenvv//W7NmzVaZMGeXPn1/+/v5ZLgcAAICcY2dn96/X8fB5bUbnvmlDriQmJkqSNm3apJIlS5q1y58/f5axHBwcHjk/q+2ZNGmSunfvrk2bNmnLli2aOHGiVq5cqZdeeinL2ACQHeihDgBANvPz89OpU6fk6empChUqmP2l/YCwtbVVSkqK2XKRkZGqX7++Bg0aJF9fX1WoUMGsx42Li4uKFy9uVmC/d++eoqKiTP//+++/FRMTo/Hjx6t58+by8vLSlStXzOLY2tpKUobxhw0bpjZt2qhatWrKnz+/6UGqAAAAyBnly5dXvnz5zM4Br1y5orNnz0qSvL29lZqaqt27dz+VfKpWrar8+fMrLi4u3bmuh4eHpMzPNy1Ro0YNHTt2TJcvX860TaVKlRQcHKxt27apY8eOCg8P/2cbAwD/AAV1AACy2eDBg3X58mV169ZNhw8f1vnz5/Xtt9+qb9++ph8Vnp6eOnjwoGJjY/XXX38pNTVVFStW1JEjR/Ttt9/q7NmzmjBhgg4fPmy27uHDh2vatGlav369zpw5o0GDBunq1aum+YUKFZKrq6sWLlyoc+fOadeuXRo5cqTZOtzd3WVnZ2d6WOq1a9ckSRUrVtTnn3+u6OhoHTx4UD169MiWHk8AAAD45xwdHdW/f3+NGjVKu3bt0smTJ9WnTx9ZWd0v6Xh6eiooKEj9+vXT+vXr9csvvygiIsLswfbZycnJSSEhIQoODtaSJUt0/vx5HT16VB9//LGWLFkiSSpTpowMBoM2btyoP//809Sr3RLdunVTsWLF1KFDB0VGRurnn3/W2rVrdeDAAd26dUtDhgxRRESEfv31V0VGRurw4cPy8vJ6ItsKABmhoA4AQDYrUaKEIiMjlZKSopYtW8rb21sjRoxQwYIFTT98QkJCZG1trapVq8rNzU1xcXF6/fXX1bFjR3Xt2lV169bV33//rUGDBpmt+4033lCvXr0UFBRkGhbmwdtbraystHLlSkVFRal69eoKDg7W//73P7N12NjY6KOPPtKCBQtUokQJtW/fXpIUFhamK1euyM/PT7169dKwYcPk7u7+hPcWAAAAsvK///1Pzz//vAIDA9WiRQs1bNjQbCzyefPm6eWXX9agQYNUpUoVvfrqq7p58+YTy2fKlCmaMGGCQkND5eXlpVatWmnTpk0qW7asJKlkyZJ65513NGbMGBUtWlRDhgyxeN22trbatm2b3N3d1aZNG3l7e2vatGmytraWtbW1/v77b/Xu3VuVKlVSly5d1Lp1a73zzjtPalMBIB2D0Wg05nQSAAAAAAAAsFyTJk1Us2ZNzZo1K6dTAYA8hR7qAAAAAAAAAABYgII6AAAAAABALjRgwAA5Ojpm+DdgwICcTg8AnkkM+QIAAAAAAJALJSQk6Pr16xnOc3Z25nk5APAPUFAHAAAAAAAAAMACDPkCAAAAAAAAAIAFbHI6AeQtycnJiouLy+k0AAAAkIuVLl1atra2OZ3GfwLn3wAA4FnxrJzD0UMdAAAAAAAAAAALMIY6AAAAAAAAAAAWoIc6AAAAAAAAAAAWoKAOAAAAAAAAAIAFKKgDAAAAAAAAAGABCuoAAAAAAAAAAFiAgjoAAAAAAAAAABagoA4AAAAAAAAAgAUoqAMAAAAAAAAAYAEK6gAAAAAAAAAAWICCOgAAAAAAAAAAFqCgDgAAAAAAAACABSioAwAAAAAAAABgAQrqAAAAAAAAAABYgII6AAAAAAAAAAAWoKAOAAAAAAAAAIAFKKgDAAAAAAAAAGABCuoAAAAAAAAAAFiAgjoAAAAAAAAAABagoI5cxWAwaP369ZnOj42NlcFg0LFjx55aTshYnz591KFDB9P/mzRpohEjRjxyGU9PT82aNStb4k+aNEk1a9Z8ZJuHc0Tekp2vf0REhAwGg65evZppm8WLF6tgwYLZEg//Ddl5zAKehKf9HrXkux74Jx7+nuU79fFwzmu5h39PWnKOBzxtHBPzlgfrYNS8nh4K6shV4uPj1bp165xOA//AV199pSlTpjy1eCEhIdq5c+dTi4e8rX79+oqPj5eLi0tOp4Kn6PDhw3rttddyOg0gU7xH8TT06dNHBoNBAwYMSDdv8ODBMhgM6tOnT7bG7Nq1q86ePZut63yYwWB45N+kSZOeaPzsNHv2bC1evPixlnkWLxobjUYtXLhQdevWlaOjowoWLKjatWtr1qxZSkpKyun0kEfk1mNimosXL2r48OGqUKGCChQooKJFi6pBgwaaN28en7MMrF27Vk2aNJGLi4scHR1Vo0YNTZ48WZcvX87p1JAFCurIVYoVK6b8+fPndBr4BwoXLiwnJ6enFs/R0VGurq5PLR7yNltbWxUrVkwGgyGnU4EFkpOTs2U9bm5usre3z5Z1AQ/iPYpnjYeHh1auXKlbt26Zpt2+fVsrVqxQ6dKlsz2enZ2d3N3ds329D4qPjzf9zZo1S87OzmbTQkJCTG2NRqPu3bv3RPP5J1JSUpSamioXF5dc03v1UcfHXr16acSIEWrfvr2+++47HTt2TBMmTNDXX3+tbdu2PcUskdflxmOiJP3888/y9fXVtm3bNHXqVP3www86cOCARo8erY0bN2rHjh1PPIf/mrTjbEbGjRunrl27qk6dOtqyZYtOnjypGTNm6Pjx4/r888+fcqZ4XBTU8UzJqCdEzZo1TT1AHh7y5dChQ/L19VWBAgVUu3Zt/fDDD08vWUiSvvzyS3l7e8vOzk6urq5q0aKFbt68ma7dw7eBJyQkKDAwUHZ2dipbtqyWL1+ebpmrV6/qlVdekZubm5ydndWsWTMdP37corweHvIlJSVFI0eOVMGCBeXq6qrRo0fLaDQ+9vbin8nsfXL48GG98MILKlKkiFxcXNS4cWMdPXrUbFmDwaAFCxaoXbt2sre3l5eXlw4cOKBz586pSZMmcnBwUP369XX+/HnTMmmv/4IFC+Th4SF7e3t16dJF165dyzTH1NRUhYaGqmzZsrKzs5OPj4++/PJLi7Yvo9uBFy9erNKlS8ve3l4vvfSS/v7778fbacg2TZo00ZAhQzRixAgVKVJEAQEBOnnypFq3bi1HR0cVLVpUvXr10l9//WVa5saNG+rRo4ccHBxUvHhxffjhh+mOYw9/Z8XFxal9+/ZydHSUs7OzunTpokuXLpnmp70vP//8c3l6esrFxUX/93//pxs3bli8HcOGDdPo0aNVuHBhFStWLF0PyZkzZ8rb21sODg7y8PDQoEGDlJiYaJqfdkvwxo0bVblyZdnb2+vll19WUlKSlixZIk9PTxUqVEjDhg1TSkqKabk7d+4oJCREJUuWlIODg+rWrauIiAjLXgBkKbe8Rx+2adMmubi4mL7jf/vtN3Xp0kUFCxZU4cKF1b59e8XGxkqS9uzZo3z58unixYtm6xgxYoSef/75fxQfT4+fn588PDz01VdfmaZ99dVXKl26tHx9fc3aWvJ9u3nzZlWqVEl2dnZq2rSp6X2S5uHhDc6fP6/27duraNGicnR0VJ06ddIVdjw9PTV16lT169dPTk5OKl26tBYuXJjpNhUrVsz05+LiIoPBYPr/mTNn5OTkpC1btqhWrVrKnz+/9u3bly15JCcna8iQISpevLgKFCigMmXKKDQ01DT/6tWrev3111W0aFEVKFBA1atX18aNG832y4YNG1S1alXlz59fcXFxGQ7FOGTIEA0ZMkQuLi4qUqSIJkyYYDo3btKkiX799VcFBwebeuRL0q+//qrAwEAVKlRIDg4OqlatmjZv3pzpPvT09NSUKVPUrVs3OTg4qGTJkpozZ45Zm6zO99OOS5999pnKli2rAgUKZBhr9erVWr58ub744gu99dZbqlOnjjw9PdW+fXvt2rVLTZs2NbX97LPP5OXlpQIFCqhKlSqaO3duptsA/BO58ZgoSYMGDZKNjY2OHDmiLl26yMvLS+XKlVP79u21adMmBQYGmtpa+tl+1DlHVvvmypUr6tGjh9zc3GRnZ6eKFSsqPDw80/yzOvZJWZ/zZnacfdihQ4c0depUzZgxQ//73/9Uv359eXp66oUXXtDatWsVFBRkavv111/Lz89PBQoUULly5fTOO+/8Jy/S5jUU1JFrJSYmql27dqpataqioqI0adIks54iePLi4+PVrVs39evXT9HR0YqIiFDHjh0tKlT36dNHv/32m7777jt9+eWXmjt3rhISEszadO7cWQkJCdqyZYuioqLk5+en5s2b/6Pbo2bMmKHFixdr0aJF2rdvny5fvqx169Y99nrw+B71Prlx44aCgoK0b98+ff/996pYsaLatGmTrngzZcoU9e7dW8eOHVOVKlXUvXt3vf766xo7dqyOHDkio9GoIUOGmC1z7tw5rV69Wt988422bt2qH374QYMGDco0z9DQUC1dulTz58/XqVOnFBwcrJ49e2r37t2Pvc0HDx5U//79NWTIEB07dkxNmzbVu++++9jrQfZZsmSJbG1tFRkZqWnTpqlZs2by9fXVkSNHtHXrVl26dEldunQxtR85cqQiIyO1YcMGbd++XXv37k13sedBqampat++vS5fvqzdu3dr+/bt+vnnn9W1a1ezdufPn9f69eu1ceNGbdy4Ubt379a0adMeazscHBx08OBBTZ8+XZMnT9b27dtN862srPTRRx/p1KlTWrJkiXbt2qXRo0ebrSMpKUkfffSRVq5cqa1btyoiIkIvvfSSNm/erM2bN+vzzz/XggULzH6wDBkyRAcOHNDKlSv1448/qnPnzmrVqpV++ukni3PHo+WW92iaFStWqFu3blq+fLl69Oihu3fvKiAgQE5OTtq7d68iIyPl6OioVq1aKTk5WY0aNVK5cuXMemzdvXtXy5cvV79+/R47Pp6+fv36mRUyFi1apL59+6Zrl9X37W+//aaOHTsqMDBQx44d0yuvvKIxY8Y8MnZiYqLatGmjnTt36ocfflCrVq0UGBiYrsgxY8YMUyecQYMGaeDAgYqJifnH2zxmzBhNmzZN0dHRqlGjRrbk8dFHH2nDhg1avXq1YmJitHz5cnl6ekq6/zlu3bq1IiMjtWzZMp0+fVrTpk2TtbW1ad1JSUl6//339dlnn+nUqVOZ9lpdsmSJbGxsdOjQIc2ePVszZ87UZ599Jul+4a9UqVKaPHmyqUe+dH+4ijt37mjPnj06ceKE3n//fTk6Oj5yH/3vf/+Tj4+PfvjhB40ZM0bDhw83+96y5Hz/3LlzWrt2rb766qtMxw1evny5KleurPbt26ebZzAYTMPyLV++XG+//bbee+89RUdHa+rUqZowYYKWLFnyyO0AHlduOyb+/fff2rZtmwYPHiwHB4cM2zx4t64ln+2szjmy2jcTJkzQ6dOntWXLFkVHR2vevHkqUqTII/fNo459kmXnvJYcZ5cvXy5HR8dMf3+mXQDZu3evevfureHDh+v06dNasGCBFi9erPfee++R24GnwAg8Q8qUKWP88MMPzab5+PgYJ06caDQajUZJxnXr1hmNRqNxwYIFRldXV+OtW7dMbefNm2eUZPzhhx+eTsJ5XFRUlFGSMTY2Nt28oKAgY/v27U3/b9y4sXH48OFGo9FojImJMUoyHjp0yDQ/OjraKMn0+u/du9fo7OxsvH37ttl6y5cvb1ywYEGWuU2cONHo4+Nj+n/x4sWN06dPN/3/7t27xlKlSpnliCfjUe+Th6WkpBidnJyM33zzjWmaJOP48eNN/z9w4IBRkjEsLMw07YsvvjAWKFDA9P+JEycara2tjb///rtp2pYtW4xWVlbG+Ph4o9Fo/h69ffu20d7e3rh//36zfPr372/s1q1blnl/9913RknGK1euGI1Go7Fbt27GNm3amLXp2rWr0cXFJct1Ifs1btzY6Ovra/r/lClTjC1btjRr89tvvxklGWNiYozXr1835suXz7hmzRrT/KtXrxrt7e1NxzGj0fw7a9u2bUZra2tjXFycaf6pU6fMjnUTJ0402tvbG69fv25qM2rUKGPdunUt3o6GDRuaTatTp47xzTffzHSZNWvWGF1dXU3/Dw8PN0oynjt3zjTt9ddfN9rb2xtv3LhhmhYQEGB8/fXXjUaj0fjrr78ara2tjX/88YfZups3b24cO3asRbnj0XLTe3T48OHGTz75xOji4mKMiIgwzfv888+NlStXNqamppqm3blzx2hnZ2f89ttvjUaj0fj+++8bvby8TPPXrl1rdHR0NCYmJloUHzkj7fs0ISHBmD9/fmNsbKwxNjbWWKBAAeOff/5pbN++vTEoKMhoNFr2fTt27Fhj1apVzea/+eabZt+z4eHhWX6nVqtWzfjxxx+b/l+mTBljz549Tf9PTU01uru7G+fNm5flNj4cL+17f/369Vku+7h5DB061NisWTOzz0qab7/91mhlZWWMiYnJNE9JxmPHjplNz+i83MvLyyzGm2++afb5y+h3mbe3t3HSpElZbvOD62jVqpXZtK5duxpbt25tNBotO9+fOHGiMV++fMaEhIRHxvLy8jK++OKLWeZUvnx544oVK8ymTZkyxejv7280Go3GX375xez35MPneEBWcusx8fvvvzdKMn711Vdm011dXY0ODg5GBwcH4+jRo41Go+Wf7Uedc1iybwIDA419+/Z95HY/KKtjnyXnvJkdZx/WunVrY40aNbLMqXnz5sapU6eaTfv888+NxYsXN/3/wTrYw8coPDk2T690DzxdaT1BHrztz9/fPwczynt8fHzUvHlzeXt7KyAgQC1bttTLL7+sQoUKPXK56Oho2djYqFatWqZpVapUMbtN7fjx40pMTEw3DvqtW7fMhvawxLVr1xQfH6+6deuaptnY2Kh27doM+/IUPOp9cunSJY0fP14RERFKSEhQSkqKkpKS0vWeqFGjhunfRYsWlSR5e3ubTbt9+7auX78uZ2dnSVLp0qVVsmRJUxt/f3+lpqYqJiZGxYoVM1v/uXPnlJSUpBdeeMFsenJycrrbMi0RHR2tl156yWyav7+/tm7d+tjrQvZ48Hhz/Phxfffddxn2qjt//rxu3bqlu3fv6rnnnjNNd3FxUeXKlTNdf3R0tDw8POTh4WGaVrVqVRUsWFDR0dGqU6eOpPu31z74PInixYunuzvnUR78LGS0/I4dOxQaGqozZ87o+vXrunfvnm7fvq2kpCTTWNr29vYqX768aZmiRYvK09PTbH8ULVrUtN4TJ04oJSVFlSpVMot9584dnlWRjXLLe/TLL79UQkKCIiMjTetM26Zz586le57K7du3Td/rffr00fjx4/X999+rXr16Wrx4sbp06ZJpTzj8t7i5ualt27ZavHixjEaj2rZtm66noCXft9HR0WbnbFLW5/iJiYmaNGmSNm3apPj4eN27d0+3bt165PlE2hAuj/P+fljt2rWzPY8+ffrohRdeUOXKldWqVSu1a9dOLVu2lCQdO3ZMpUqVSnc8fpCtrW2674qM1KtXz6w3qb+/v2bMmKGUlBSzHu8PGjZsmAYOHKht27apRYsW6tSpU5axHn7t/P39TUNRWXq+X6ZMGbm5uT0yjiXn9Ddv3tT58+fVv39/vfrqq6bp9+7d48HyyHZ55Zh46NAhpaamqkePHrpz544kyz/bjzrnsGTfDBw4UJ06ddLRo0fVsmVLdejQQfXr139kvo869ll6zmvJcdbSOsPx48cVGRlp1iM9JSUl3fk7nj4K6nimWFlZpTvw3L17N4eyQVasra21fft27d+/X9u2bdPHH3+scePG6eDBg/963YmJiSpevHiGY/Tmlocq5RWPep8MHDhQf//9t2bPnq0yZcoof/788vf3T/fAqXz58pn+nXYClNG0zB4Ik5W0MaY3bdpkVoSXxIOQc4kHC3KJiYkKDAzU+++/n65d8eLFde7cuSeWx4PvW+n+e/dx3rePWj42Nlbt2rXTwIED9d5776lw4cLat2+f+vfvr+TkZNMJeUbreNR6ExMTZW1traioqHRFlqxu9Yflcst71NfXV0ePHtWiRYtUu3Zt0/E5MTFRtWrVyvCZKWmFMnd3dwUGBio8PFxly5bVli1bGKv/GdOvXz/TEGwPj5UtPbnv25CQEG3fvl0ffPCBKlSoIDs7O7388suPPJ+QHv/9/bCHL/ZkRx5+fn765ZdftGXLFu3YsUNdunRRixYt9OWXX8rOzi7LnOzs7J7YQ9JfeeUVBQQEaNOmTdq2bZtCQ0M1Y8YMDR069B+tz9LzfUsuqlWqVElnzpzJMp4kffrpp+kKlJldRAD+jdx0TKxQoYIMBkO6IWHKlSsnSWbHJ0s/21mdf0qP3jetW7fWr7/+qs2bN2v79u1q3ry5Bg8erA8++CDDbciKpee8lhxnK1WqpH379unu3bvptvPhmO+88446duyYbl5mz4zA00FBHc8UNzc30xh9knT9+nX98ssvGbb18vLS559/rtu3b5sONN9///1TyRP/j8FgUIMGDdSgQQO9/fbbKlOmTJZjk1epUkX37t1TVFSUqfdaTEyM2QMd/fz8dPHiRdnY2JjGjfynXFxcVLx4cR08eFCNGjWSJFN8Pz+/f7VuWCaz90lkZKTmzp2rNm3aSLo/RuCDD937N+Li4nThwgWVKFFC0v3jg5WVVYY9OB98oEzjxo3/dWwvL690F5Y4Pv13+Pn5ae3atfL09JSNTfpTpXLlyilfvnw6fPiwSpcuLen+nS5nz541HUMe5uXlpd9++02//fabqQfw6dOndfXqVVWtWvXJbcwDoqKilJqaqhkzZsjK6v5jdFavXv2v1+vr66uUlBQlJCTwcMin5Fl+j5YvX14zZsxQkyZNZG1trU8++cS0TatWrZK7u7vpTqKMvPLKK+rWrZtKlSql8uXLq0GDBtmWG568tDHxDQaDAgIC0s235PvWy8tLGzZsMJuW1XdoZGSk+vTpY7o7LDExMd1D+56G7MrD2dlZXbt2VdeuXfXyyy+rVatWunz5smrUqKHff/9dZ8+efWQvdUtkdJ5SsWJFUxHJ1tbW7OHUaTw8PDRgwAANGDBAY8eO1aeffvrIgvrDr933338vLy8vSdl7vt+9e3f93//9n77++ut046gbjUZdv35dRYsWVYkSJfTzzz+rR48e/yoeYIncdEx0dXXVCy+8oE8++URDhw595IWu7PhsW/r7zM3NTUFBQQoKCtLzzz+vUaNGPbKg/qhjX3ae83bv3l0fffSR5s6dq+HDh6ebf/XqVRUsWFB+fn6KiYlRhQoV/lU8ZD8eSopnSrNmzfT5559r7969OnHihIKCgjLtLdC9e3cZDAa9+uqrOn36tDZv3vyPr0Tinzl48KCmTp2qI0eOKC4uTl999ZX+/PNP00lyZtJuYX399dd18OBBRUVF6ZVXXjG7qt2iRQv5+/urQ4cO2rZtm2JjY7V//36NGzdOR44ceexchw8frmnTpmn9+vU6c+aMBg0aZFbAx5PzqPdJxYoV9fnnnys6OloHDx5Ujx49LOp9ZYkCBQooKChIx48f1969ezVs2DB16dIl3XAvkuTk5KSQkBAFBwdryZIlOn/+vI4ePaqPP/74Hz2katiwYdq6das++OAD/fTTT/rkk08Y7uU/ZPDgwbp8+bK6deumw4cP6/z58/r222/Vt29fpaSkyMnJSUFBQRo1apS+++47nTp1Sv3795eVlVWmvVFatGghb29v9ejRQ0ePHtWhQ4fUu3dvNW7cON2QAE9KhQoVdPfuXX388cf6+eef9fnnn2v+/Pn/er2VKlVSjx491Lt3b3311Vf65ZdfdOjQIYWGhmrTpk3ZkDke9qy/RytVqqTvvvtOa9eu1YgRIyRJPXr0UJEiRdS+fXvt3btXv/zyiyIiIjRs2DD9/vvvpmUDAgLk7Oysd999N8OHt+G/zdraWtHR0Tp9+nSG5/CWfN8OGDBAP/30k0aNGqWYmBitWLFCixcvfmTcihUrmh5Yefz4cXXv3v1f9Tz/p7Ijj5kzZ+qLL77QmTNndPbsWa1Zs0bFihVTwYIF1bhxYzVq1EidOnXS9u3bTT3Z/8k5RlxcnEaOHKmYmBh98cUX+vjjj82KPp6entqzZ4/++OMPU2eHESNG6Ntvv9Uvv/yio0eP6rvvvsvyvD8yMlLTp0/X2bNnNWfOHK1Zs8YUJzvP97t06aKuXbuqW7dupvPOX3/9VRs3blSLFi303XffSZLeeecdhYaG6qOPPtLZs2d14sQJhYeHa+bMmY8VD7BEbjsmzp07V/fu3VPt2rW1atUqRUdHKyYmRsuWLdOZM2dM25gdn21L9s3bb7+tr7/+WufOndOpU6e0cePGLI9Jjzr2Zec5b926dTV69Gi98cYbGj16tA4cOKBff/1VO3fuVOfOnc22YenSpXrnnXd06tQpRUdHa+XKlRo/fvxjxUP2o6COZ8rYsWPVuHFjtWvXTm3btlWHDh3Mxnl9kKOjo7755hudOHFCvr6+GjduXIa3RuPJcXZ21p49e9SmTRtVqlRJ48eP14wZM9S6desslw0PD1eJEiXUuHFjdezYUa+99prZ07ENBoM2b96sRo0aqW/fvqpUqZL+7//+T7/++qtpDO3H8cYbb6hXr14KCgqSv7+/nJyc0o1xjSfjUe+TsLAwXblyRX5+furVq5eGDRuW4VPS/4kKFSqoY8eOatOmjVq2bKkaNWpo7ty5mbafMmWKJkyYoNDQUHl5ealVq1batGmTypYt+9ix69Wrp08//VSzZ8+Wj4+Ptm3bxknRf0iJEiUUGRmplJQUtWzZUt7e3hoxYoQKFixo6tk9c+ZM+fv7q127dmrRooUaNGggLy+vTG+9NBgM+vrrr1WoUCE1atRILVq0ULly5bRq1aqntl0+Pj6aOXOm3n//fVWvXl3Lly9XaGhotqw7PDxcvXv31htvvKHKlSurQ4cOZr2jkb1yw3u0cuXK2rVrl7744gu98cYbsre31549e1S6dGl17NhRXl5e6t+/v27fvm3WY93Kykp9+vRRSkqKevfu/URyw5Pl7Oz8yLsQsvq+LV26tNauXav169fLx8dH8+fP19SpUx8Zc+bMmSpUqJDq16+vwMBABQQE5MhdiNmRh5OTk6ZPn67atWurTp06io2N1ebNm02f/bVr16pOnTrq1q2bqlatqtGjR2fYkzwrvXv31q1bt/Tcc89p8ODBGj58uF577TXT/MmTJys2Nlbly5c3DcuUkpKiwYMHm163SpUqPfLcSrp/Dn7kyBH5+vrq3Xff1cyZM009dbPzfN9gMGjFihWaOXOm1q9fr8aNG6tGjRqaNGmS2rdvb4r5yiuv6LPPPlN4eLi8vb3VuHFjLV68+B+d7wGWyE3HxPLly+uHH35QixYtNHbsWPn4+Kh27dr6+OOPFRISoilTpkjKvs92VvvG1tZWY8eOVY0aNdSoUSNZW1tr5cqVj1xnVse+7Dznff/997VixQodPHhQAQEBqlatmkaOHKkaNWooKChI0v2OBBs3btS2bdtUp04d1atXTx9++KHKlCnz2PGQvQxGnrgHAMhjJk2apPXr1+vYsWM5nQpyiZs3b6pkyZKaMWOG+vfvn9PpAOnkpvdo//799eeff6a7xR1A9mjSpIlq1qxpejjok+Lp6akRI0aY7lQBgJz0tI59yB0YQx0AAOAx/fDDDzpz5oyee+45Xbt2TZMnT5akdOOyAjklN75Hr127phMnTmjFihUU0wEAAJBjGPIFQK5UrVo1OTo6Zvi3fPnynE4PucyAAQMyfb8NGDAgp9PDE/LBBx/Ix8dHLVq00M2bN7V3714VKVLkicSKi4vL9D3m6OiouLi4JxIXz7bc9h5t3769WrZsqQEDBuiFF17IhqwBAACAx8eQLwBypV9//VV3797NcF7RokXl5OT0lDNCbpaQkKDr169nOM/Z2Tnbxn1H3nXv3j3FxsZmOt/T01M2Ntx4iJzDexQAAAB5BQV1AAAAAAAAAAAswJAvAAAAAAAAAABYgII6AAAAAAAAAAAWoKAOAAAAAAAAAIAFKKgDAAAAAAAAAGABCuoAAAAAAAAAAFiAgjoAAAAAAAAAABagoA4AAAAAAAAAgAUoqAMAAAAAAAAAYAEK6gAAAAAAAAAAWICCOgAAAAAAAAAAFqCgDgAAAAAAAACABSioAwAAAAAAAABgAQrqAAAAAAAAAABYgII6AAAAAAAAAAAWsHmcxklJSTpz5syTygXZ7NatW4qNjZWnp6fs7OxyOh0AAAAgT+K8HAAA4L+vSpUqsre3z7LdYxXUz5w5o1q1av3jpAAAAAAAAAAA+K+JioqSn59flu0MRqPRaOlK6aH+bImOjlbPnj21bNkyeXl55XQ6AAAAQJ7EeTkAAMB/3xPpoW5vb29RlR7/LV5eXrxuAAAAQA7jvBwAAODZx0NJAQAAAAAAAACwAAV1AAAAAAAAAAAsQEEdAAAAAAAAAAALUFAHAAAAAAAAAMACFNQBAAAAAAAAALAABXUAAAAAAAAAACxAQR0AAAAAAAAAAAtQUAcAAAAAAAAAwAIU1AEAAAAAAAAAsAAFdQAAAAAAAAAALGCT0wkAAAAAQF7QcXW8tHpTTqcB/KfFTmub0yngMXmO4biG3I9jEx5ED3UAAAAAAAAAACxAQR0AAAAAAAAAAAtQUAcAAAAAAAAAwAIU1AEAAAAAAAAAsAAFdQBArrV48WIVLFjQ9P9JkyapZs2aOZYPAAAAAAB4tlFQlzRnzhx5enqqQIECqlu3rg4dOpTTKT3T5s2bpxo1asjZ2VnOzs7y9/fXli1bTPMXLlyoJk2ayNnZWQaDQVevXk23jvfee0/169eXvb29WTHsQYcPH1bz5s1VsGBBFSpUSAEBATp+/Pg/ynnatGkyGAwaMWLEYy3Xp08fGQyGdH/VqlX7R3nkFo/6TN2+fVuDBw+Wq6urHB0d1alTJ126dMls+bi4OLVt21b29vZyd3fXqFGjdO/ePdP8+Ph4de/eXZUqVZKVlVWmr9usWbNUuXJl2dnZycPDQ8HBwbp9+7ZpvqenZ4av3+DBg01tzp8/r5deeklubm5ydnZWly5d0uWLx/fgZydfvnwqW7asRo8ebfb6PAkhISHauXNntq3v4YL9v2HJsRG534EDB2Rtba22bdtm2fbUqVPq1KmT6Vg2a9asJ58gcpWMvgMf/Js0aZJiY2NlMBhkbW2tP/74w2z5+Ph42djYyGAwKDY2Nt36AwICZG1trcOHDz+lLQKQm+zZs0eBgYEqUaKEDAaD1q9fn65NdHS0XnzxRbm4uMjBwUF16tRRXFycaf7rr7+u8uXLy87OTm5ubmrfvr3OnDnzFLcCQG7zxx9/qGfPnnJ1dZWdnZ28vb115MgR03yj0ai3335bxYsXl52dnVq0aKGffvopBzPGk5DnC+qrVq3SyJEjNXHiRB09elQ+Pj4KCAhQQkJCTqf2zCpVqpSmTZumqKgoHTlyRM2aNVP79u116tQpSVJSUpJatWqlt956K9N1JCcnq3Pnzho4cGCG8xMTE9WqVSuVLl1aBw8e1L59++Tk5KSAgADdvXv3sfI9fPiwFixYoBo1ajzWcpI0e/ZsxcfHm/5+++03FS5cWJ07d37sdeUWWX2mgoOD9c0332jNmjXavXu3Lly4oI4dO5qWT0lJUdu2bZWcnKz9+/dryZIlWrx4sd5++21Tmzt37sjNzU3jx4+Xj49PhnmsWLFCY8aM0cSJExUdHa2wsDCtWrXK7H13+PBhs9dv+/btkmR6/W7evKmWLVvKYDBo165dioyMVHJysgIDA5Wamprt+y6vadWqleLj4/Xzzz/rww8/1IIFCzRx4sQnGtPR0VGurq5PNMY/ZcmxEblfWFiYhg4dqj179ujChQuPbJuUlKRy5cpp2rRpKlas2FPKELnJg9+Bs2bNkrOzs9m0kJAQU9uSJUtq6dKlZssvWbJEJUuWzHDdcXFx2r9/v4YMGaJFixY90e0AkDvdvHlTPj4+mjNnTobzz58/r4YNG6pKlSqKiIjQjz/+qAkTJqhAgQKmNrVq1VJ4eLiio6P17bffymg0qmXLlkpJSXlamwEgF7ly5YoaNGigfPnyacuWLTp9+rRmzJihQoUKmdpMnz5dH330kebPn6+DBw/KwcFBAQEBT7zzGJ6uPF9Qnzlzpl599VX17dtXVatW1fz582Vvb8+J/78QGBioNm3aqGLFiqpUqZLee+89OTo66vvvv5ckjRgxQmPGjFG9evUyXcc777yj4OBgeXt7Zzj/zJkzunz5siZPnqzKlSurWrVqmjhxoi5duqRff/3V1C4yMlJNmjSRvb29qRf7lStXTPMTExPVo0cPffrpp2YHwDRXr17VK6+8Yuqd3KxZM7Ne8C4uLipWrJjp78iRI7py5Yr69u372Pstt3jUZ+ratWsKCwvTzJkz1axZM9MJ7v79+03vj23btun06dNatmyZatasqdatW2vKlCmaM2eOkpOTJd3vWT579mz17t1bLi4uGeaxf/9+NWjQQN27d5enp6datmypbt26mfWWd3NzM3v9Nm7cqPLly6tx48aS7r9/YmNjtXjxYnl7e8vb21tLlizRkSNHtGvXrie8J3O//Pnzq1ixYvLw8FCHDh3UokUL00UNSUpNTVVoaKjKli0rOzs7+fj46MsvvzTNj4iIkMFg0KZNm1SjRg0VKFBA9erV08mTJzONmdGQL4sWLVK1atWUP39+FS9eXEOGDDHNmzlzpry9veXg4CAPDw8NGjRIiYmJpvh9+/bVtWvXzHpzSvcv+oSEhKhkyZJycHBQ3bp1FRER8cj9YcmxEblbYmKiVq1apYEDB6pt27ZavHjxI9vXqVNH//vf//R///d/yp8//9NJErnKg9+BLi4uMhgMZtMcHR1NbYOCghQeHm62fHh4uIKCgjJcd3h4uNq1a6eBAwfqiy++0K1bt57otgDIfVq3bq13331XL730Uobzx40bpzZt2mj69Ony9fVV+fLl9eKLL8rd3d3U5rXXXlOjRo3k6ekpPz8/vfvuu/rtt98yvKsGALLy/vvvy8PDQ+Hh4XruuedUtmxZtWzZUuXLl5d0v3f6rFmzNH78eLVv3141atTQ0qVLdeHChQzvssGzK08X1JOTkxUVFaUWLVqYpllZWalFixY6cOBADmaWe6SkpGjlypW6efOm/P39s229lStXlqurq8LCwpScnKxbt24pLCxMXl5e8vT0lCQdO3ZMzZs3V9WqVXXgwAHt27dPgYGBZr0RBg8erLZt25q9Bx7UuXNnJSQkaMuWLYqKipKfn5+aN2+uy5cvZ9g+LCxMLVq0UJkyZbJtW58lWX2moqKidPfuXbP5VapUUenSpU2fuQMHDsjb21tFixY1tQkICND169dNdzlYon79+oqKijIV0H/++Wdt3rxZbdq0yTT3ZcuWqV+/fjIYDJLuF0UNBoNZoapAgQKysrLSvn37LM4FWTt58qT2798vW1tb07TQ0FAtXbpU8+fP16lTpxQcHKyePXtq9+7dZsuOGjVKM2bM0OHDh+Xm5qbAwECL71SZN2+eBg8erNdee00nTpzQhg0bVKFCBdN8KysrffTRRzp16pSWLFmiXbt2afTo0ZLuv8ce7tGZ1ptzyJAhOnDggFauXKkff/xRnTt3VqtWrbjVD4+0evVqValSRZUrV1bPnj21aNEiGY3GnE4LkCS9+OKLunLliun7b9++fbpy5YoCAwPTtTUajQoPD1fPnj1VpUoVVahQweyCKAD8W6mpqdq0aZMqVaqkgIAAubu7q27duo8sWN28eVPh4eEqW7asPDw8nl6yAHKNDRs2qHbt2urcubPc3d3l6+urTz/91DT/l19+0cWLF81qHi4uLqpbty51xlwmTxfU//rrL6WkpJgV7iSpaNGiunjxYg5llTucOHFCjo6Oyp8/vwYMGKB169apatWq2bZ+JycnRUREaNmyZbKzs5Ojo6O2bt2qLVu2yMbGRtL922xq166tuXPnysfHR9WqVdOQIUNUpEgRSdLKlSt19OhRhYaGZhhj3759OnTokNasWaPatWurYsWK+uCDD1SwYMEMfxReuHBBW7Zs0SuvvJJt2/msyeozdfHiRdna2qYbc/rBz9zFixczXD5tnqW6d++uyZMnq2HDhsqXL5/Kly+vJk2aZDqcxvr163X16lX16dPHNK1evXpycHDQm2++qaSkJN28eVMhISFKSUlRfHy8xbkgYxs3bpSjo6MKFCggb29vJSQkaNSoUZLuX8yYOnWqFi1apICAAJUrV059+vRRz549tWDBArP1TJw4US+88ILpDoJLly5p3bp1FuXw7rvv6o033tDw4cNVqVIl1alTx2xM/hEjRqhp06by9PRUs2bN9O6772r16tWSJFtb23Q9Oh0dHRUXF6fw8HCtWbNGzz//vMqXL6+QkBA1bNgwXe9O4EFhYWHq2bOnpPtDIl27di3dBSQgp+TLl890oUe6f3dPz549lS9fvnRtd+zYoaSkJAUEBEiSevbsqbCwsKeaL4DcLSEhQYmJiZo2bZpatWqlbdu26aWXXlLHjh3TfXfOnTtXjo6OcnR01JYtW7R9+3azThwAYKmff/5Z8+bNU8WKFfXtt99q4MCBGjZsmJYsWSLp/9UsqDPmfnm6oI4np3Llyjp27JgOHjyogQMHKigoSKdPn8629d+6dUv9+/dXgwYN9P333ysyMlLVq1dX27ZtTbcUp/VQz8hvv/2m4cOHa/ny5WZj7D3o+PHjSkxMND08M+3vl19+0fnz59O1X7JkiQoWLKgOHTpk23bin4uIiNDUqVM1d+5cHT16VF999ZU2bdqkKVOmZNg+LCxMrVu3VokSJUzT3NzctGbNGn3zzTdydHSUi4uLrl69Kj8/P1lZcfj8t5o2bWo6TgQFBalv377q1KmTJOncuXNKSkrSCy+8YPb5W7p0abrP34N3vxQuXFiVK1dWdHR0lvETEhJ04cKFTI8T0v2iUPPmzVWyZEk5OTmpV69e+vvvv5WUlJTpMidOnFBKSooqVapklvvu3bszPHYAkhQTE6NDhw6pW7dukiQbGxt17dpVYWFhiouLM3svTZ06NYezRV7Vr18/rVmzRhcvXtSaNWvUr1+/DNstWrRIXbt2NXVy6NatmyIjIzkGAsg2ac8zat++vYKDg1WzZk2NGTNG7dq10/z5883a9ujRQz/88IN2796tSpUqqUuXLoxlDOAfSU1NlZ+fn6ZOnSpfX1+99tprevXVV9Mdd5D72eR0AjmpSJEisra21qVLl8ymX7p0iYd7/Uu2tramYRNq1aqlw4cPa/bs2el6lv5TK1asUGxsrA4cOGAqbK5YsUKFChXS119/rf/7v/+TnZ1dpstHRUUpISFBfn5+pmkpKSnas2ePPvnkE925c0eJiYkqXrx4huMeP9zD2mg0atGiRerVq1ee7u2Q1WeqWLFiSk5O1tWrV8324YOfuWLFipmNc542P22epSZMmKBevXqZ7hjw9vbWzZs39dprr2ncuHFmBfFff/1VO3bs0FdffZVuPS1bttT58+f1119/ycbGRgULFlSxYsVUrlw5i3NBxhwcHEzHiUWLFsnHx0dhYWHq37+/aZzyTZs2pXvgXXaNFf2oY4QkxcbGmsb/fe+991S4cGHt27dP/fv3V3Jysuzt7TNcLjExUdbW1oqKipK1tbXZvAfHIwYeFBYWpnv37pld1DMajcqfP78++eQTHTt2zDS9cOHCOZAhcP+7tEqVKurWrZu8vLxUvXp1s/emJF2+fFnr1q3T3bt3NW/ePNP0lJQULVq0SO+9995TzhpAblSkSBHZ2Nikuwvay8sr3dCMLi4ucnFxUcWKFVWvXj0VKlRI69atM13EBgBLFS9ePMPjztq1ayX9v5rFpUuXVLx4cVObS5cupXuWF55tebqLpa2trWrVqqWdO3eapqWmpmrnzp3ZOt437u/XO3fuZNv6kpKSZGVlZRrrWpLp/2m9FWrUqGH22j6oefPmOnHihI4dO2b6q127tnr06KFjx47J2tpafn5+unjxomxsbFShQgWzv7RhY9Ls3r1b586dU//+/bNtG59FWX2matWqpXz58pnNj4mJUVxcnOkz5+/vrxMnTighIcHUZvv27XJ2dn6sYYPS3iMPSituPjwmcXh4uNzd3dW2bdtM11ekSBEVLFhQu3btUkJCgl588UWLc0HWrKys9NZbb2n8+PG6deuWqlatqvz58ysuLi7d5+/hMS/THmgr3X/q+tmzZ+Xl5ZVlTCcnJ3l6emZ6nIiKilJqaqpmzJihevXqqVKlSrpw4YJZG1tbW7PnMkiSr6+vUlJSlJCQkC53LtYiI/fu3dPSpUs1Y8YMs++l48ePq0SJEvriiy/M3kcU1JGT+vXrp4iIiEx7py9fvlylSpXS8ePHzd7PM2bM0OLFi9MdMwHgn7C1tVWdOnUUExNjNv3s2bOPfJ6V0WiU0WjM1t+mAPKOBg0aPPK4U7ZsWRUrVszsN+b169d18OBB6oy5TJ7uoS5JI0eOVFBQkGrXrq3nnntOs2bN0s2bN9W3b9+cTu2ZNXbsWLVu3VqlS5fWjRs3tGLFCkVEROjbb7+VJNNY2ufOnZN0f3gEJycnlS5d2lQkiIuL0+XLlxUXF6eUlBRT76cKFSrI0dFRL7zwgkaNGqXBgwdr6NChSk1N1bRp02RjY6OmTZua8vD29tagQYM0YMAA2dra6rvvvlPnzp1VpEgRVa9e3SxvBwcHubq6mqa3aNFC/v7+6tChg6ZPn24qpm3atEkvvfSSateubVo2LCxMdevWTbfOvOhRnykXFxf1799fI0eOVOHCheXs7KyhQ4fK399f9erVk3S/R3jVqlXVq1cvTZ8+XRcvXtT48eM1ePBgs57Jae+JxMRE/fnnnzp27JhsbW1NRffAwEDNnDlTvr6+qlu3rs6dO6cJEyYoMDDQrNdwamqqwsPDFRQUZLo1/UHh4eHy8vKSm5ubDhw4oOHDhys4OFiVK1d+gnsxb+rcubNGjRqlOXPmKCQkRCEhIQoODlZqaqoaNmyoa9euKTIyUs7OzgoKCjItN3nyZLm6uqpo0aIaN26cihQpYvHQS5MmTdKAAQPk7u6u1q1b68aNG4qMjNTQoUNVoUIF3b17Vx9//LECAwMVGRmZ7lY+T09PJSYmaufOnfLx8ZG9vb0qVaqkHj16qHfv3poxY4Z8fX31559/aufOnapRo0amF24sOTYid9q4caOuXLmi/v37y8XFxWxep06dFBYWpgEDBqRbLjk52TScWnJysv744w8dO3ZMjo6OZg/XBbLTq6++qs6dO6e7Wy9NWFiYXn755XTnRB4eHho7dqy2bt36yAvYAJAmMTHRdF4k3X/Y37Fjx1S4cGGVLl1ao0aNUteuXdWoUSM1bdpUW7du1TfffGO6w/jnn3/WqlWr1LJlS7m5uen333/XtGnTZGdnpzZt2uTQVgF4lgUHB6t+/fqaOnWqunTpokOHDmnhwoVauHChJMlgMGjEiBF69913VbFiRZUtW1YTJkxQiRIlGB44l8nzBfWuXbvqzz//1Ntvv62LFy+qZs2a2rp1a7oHCMByCQkJ6t27t+Lj4+Xi4qIaNWro22+/1QsvvCBJmj9/vt555x1T+0aNGkm6X7hMeyDk22+/bXqog3S/x6ckfffdd2rSpImqVKmib775Ru+88478/f1lZWUlX19fbd261XRbTaVKlbRt2za99dZbeu6552RnZ6e6detafGufwWDQ5s2bNW7cOPXt21d//vmnihUrpkaNGpm9P65du6a1a9dq9uzZ/3yn5SJZfaY+/PBDWVlZqVOnTrpz544CAgI0d+5c0/LW1tbauHGjBg4cKH9/fzk4OCgoKEiTJ082i5P2npDu9yResWKFypQpo9jYWEnS+PHjZTAYNH78eP3xxx9yc3NTYGBgulvNd+zYobi4uEx72sXExGjs2LG6fPmyPD09NW7cOAUHB2fHrsJDbGxsNGTIEE2fPl0DBw7UlClT5ObmptDQUP38888qWLCg/Pz80j1Ydtq0aRo+fLh++ukn1axZU998843FQy8FBQXp9u3b+vDDDxUSEqIiRYro5ZdfliT5+Pho5syZev/99zV27Fg1atRIoaGh6t27t2n5+vXra8CAAeratav+/vtvTZw4UZMmTVJ4eLjpgad//PGHihQponr16qldu3aZ5mLJsRG5U1hYmFq0aJGumC7dL6hPnz5dP/74o2rUqGE278KFC2bHwg8++EAffPCBGjdunOFwZUB2sLGxSXenXpqoqCgdP35cn376abp5Li4uat68ucLCwiioA7DIkSNHTJ2lpPsdd6T752+LFy/WSy+9pPnz5ys0NFTDhg1T5cqVtXbtWjVs2FCSVKBAAe3du1ezZs3SlStXVLRoUTVq1Ej79++Xu7t7jmwTgGdbnTp1tG7dOo0dO1aTJ09W2bJlNWvWLPXo0cPUZvTo0abhZq9evaqGDRtq69atmT6/D88mg/HhsQ+Qaxw9elS1atVSVFSU2VjhAJAbREREqGnTprpy5UqmPSUBAPgvSDsvL/PmxpxOBfjPi53GRbdnjeeYTTmdAvDEcWzCg/L0GOoAAAAAAAAAAFiKgjoAAAAAAAAAABbI82OoAwCeTU2aNBGjlgEAAAAAgKeJHuoAAAAAAAAAAFiAgjoAAAAAAAAAABagoA4AAAAAAAAAgAUoqAMAAAAAAAAAYAEeSgoAAAAAT8FXXYrLz88vp9MAgGwVO61tTqcAAE8VPdQBAAAAAAAAALAABXUAAAAAAAAAACxAQR0AAAAAAAAAAAtQUAcAAAAAAAAAwAIU1AEAAAAAAAAAsAAFdQAAAAAAAAAALEBBHQAAAAAAAAAAC1BQBwAAAAAAAADAAhTUAQAAAAAAAACwAAV1AAAAAAAAAAAsQEEdAAAAAAAAAAALPHZBPT4+XidOnMh0/q1bt3T06FElJiZm2ub06dP6/fffifEUYkhSdHT0M78dxCAGMYhBDGIQgxjEIMazHEOSfvrppycaI7fsK2IQgxjEIAYxiEGM/0qMDBkf08SJE40lS5bMdP7JkyeNkoz79+/PtE3VqlWNwcHBxHjCMaKiooySnvntIAYxiEEMYhCDGMQgBjGe5Rhp5+Vubm5PLIbRmDv2FTGIQQxiEIMYxCDGfylGRh67oH7hwgXjjz/+mOn8pKQkY1RUlPHGjRuZtjl16pTxt99+I8YTjpF24r5s2bJnejuIQQxiEIMYxCAGMYhBjGc5Rtp5+cqVK59YDKMxd+wrYhCDGMQgBjGIQYz/UoyMGIxGo/Hx+rTjWXH06FHVqlVLUVFR8vPzy+l0AAAAgDyJ83IAAIDcg4eSAgAAAAAAAABgAQrqAAAAAAAAAABYgII6AAAAAAAAAAAWoKAOAAAAAAAAAIAFKKgDAAAAAAAAAGABCuoAAAAAAAAAAFiAgjoAAAAAAAAAABagoA4AAAAAAAAAgAUoqAMAAAAAAAAAYAGbnE4AAAAAAPKCjqvjpdWbcjoNADkgdlrbnE7hifEcw3ENyA65+TiR29BDHQAAAAAAAAAAC1BQBwAAAAAAAADAAhTUAQAAAAAAAACwAAV1AAAAAAAAAAAsQEEdAAAAAAAAAAALUFBHnuLp6alZs2ZZ3D42NlYGg0HHjh17YjkBeHIWL16sggULmv4/adIk1axZM8fyAQAAAAAAz7Y8XVDfs2ePAgMDVaJECRkMBq1fvz6nU8oV/vjjD/Xs2VOurq6ys7OTt7e3jhw5kmHbAQMGyGAwPFaRO82aNWtUpUoVFShQQN7e3tq8efNjr+PixYvq1auXihUrJgcHB/n5+Wnt2rWPvZ5hw4apVq1ayp8/P8U6SXPmzJGnp6cKFCigunXr6tChQ6Z5t2/f1uDBg+Xq6ipHR0d16tRJly5dMls+Li5Obdu2lb29vdzd3TVq1Cjdu3fPND8+Pl7du3dXpUqVZGVlpREjRmSYx6xZs1S5cmXZ2dnJw8NDwcHBun37tmm+p6enDAZDur/Bgweb2pw/f14vvfSS3Nzc5OzsrC5duqTLF4+vT58+pv2dL18+lS1bVqNHjzZ7fZ6EkJAQ7dy5M9vW93DB/t9YuHChmjRpImdnZxkMBl29ejVb1otny4EDB2Rtba22bdtm2fbTTz/V888/r0KFCqlQoUJq0aKF2fEWyEpG34EP/k2aNMnUucDa2lp//PGH2fLx8fGysbGRwWBQbGxsuvUHBATI2tpahw8ffkpbBAD/baGhoapTp46cnJzk7u6uDh06KCYmxqxNVr+XFi9enOlxOyEh4WlvEoAnIKu6WmJiooYMGaJSpUrJzs5OVatW1fz583Mw47wnTxfUb968KR8fH82ZMyenU8k1rly5ogYNGihfvnzasmWLTp8+rRkzZqhQoULp2q5bt07ff/+9SpQo8dhx9u/fr27duql///764Ycf1KFDB3Xo0EEnT558rPX07t1bMTEx2rBhg06cOKGOHTuqS5cu+uGHHx47p379+qlr166PvVxus2rVKo0cOVITJ07U0aNH5ePjo4CAANPJXXBwsL755hutWbNGu3fv1oULF9SxY0fT8ikpKWrbtq2Sk5O1f/9+LVmyRIsXL9bbb79tanPnzh25ublp/Pjx8vHxyTCPFStWaMyYMZo4caKio6MVFhamVatW6a233jK1OXz4sOLj401/27dvlyR17txZ0v1jRMuWLWUwGLRr1y5FRkYqOTlZgYGBSk1NzfZ9l9e0atVK8fHx+vnnn/Xhhx9qwYIFmjhx4hON6ejoKFdX1yca459KSkpSq1atzN6jyHvCwsI0dOhQ7dmzRxcuXHhk24iICHXr1k3fffedDhw4IA8PD7Vs2TJd0RPIzIPfgbNmzZKzs7PZtJCQEFPbkiVLaunSpWbLL1myRCVLlsxw3XFxcdq/f7+GDBmiRYsWPdHtAIBnxe7duzV48GB9//332r59u+7evauWLVvq5s2bpjZZ/V7q2rWr2bE6Pj5eAQEBaty4sdzd3XNiswBkI0vqaiNHjtTWrVu1bNkyRUdHa8SIERoyZIg2bNiQg5nnLXm6oN66dWu9++67eumll3I6lVzj/fffl4eHh8LDw/Xcc8+pbNmyatmypcqXL2/W7o8//tDQoUO1fPly5cuXL916fvvtN3Xp0kUFCxZU4cKF1b59e7OeT7Nnz1arVq00atQoeXl5acqUKfLz89Mnn3xiapOQkKDAwEDZ2dmpbNmyWr58ebo4+/fv19ChQ/Xcc8+pXLlyGj9+vAoWLKioqCizdmfOnFH9+vVVoEABVa9eXbt37zab/9FHH2nw4MEqV67cP9ltucrMmTP16quvqm/fvqarpPb29lq0aJGuXbumsLAwzZw5U82aNVOtWrUUHh6u/fv36/vvv5ckbdu2TadPn9ayZctUs2ZNtW7dWlOmTNGcOXOUnJws6X7P8tmzZ6t3795ycXHJMI/9+/erQYMG6t69uzw9PdWyZUt169bNrPemm5ubihUrZvrbuHGjypcvr8aNG0uSIiMjFRsbq8WLF8vb21ve3t5asmSJjhw5ol27dj3hPZn75c+fX8WKFZOHh4c6dOigFi1amC5qSFJqaqpCQ0NVtmxZ2dnZycfHR19++aVpfkREhAwGgzZt2qQaNWqoQIECqlev3iMvrGU05MuiRYtUrVo15c+fX8WLF9eQIUNM82bOnClvb285ODjIw8NDgwYNUmJioil+3759de3aNbPenNL9iz4hISEqWbKkHBwcVLduXUVERDxyf4wYMUJjxoxRvXr1LNyDyG0SExO1atUqDRw4UG3bttXixYsf2X758uUaNGiQatasqSpVquizzz5Tampqtt6Fgdztwe9AFxcXGQwGs2mOjo6mtkFBQQoPDzdbPjw8XEFBQRmuOzw8XO3atdPAgQP1xRdf6NatW090WwDgWbB161b16dNH1apVk4+PjxYvXqy4uDjT709Lfi/Z2dmZHautra21a9cu9e/fPyc3DUA2saSutn//fgUFBalJkyby9PTUa6+9Jh8fH+5WfYrydEEd2W/Dhg2qXbu2OnfuLHd3d/n6+urTTz81a5OamqpevXpp1KhRqlatWrp13L17VwEBAXJyctLevXsVGRkpR0dHtWrVylRQPXDggFq0aGG2XEBAgA4cOGD6f58+ffTbb7/pu+++05dffqm5c+emuwWufv36WrVqlS5fvqzU1FStXLlSt2/fVpMmTczajRo1Sm+88YZ++OEH+fv7KzAwUH///fe/2VW5UnJysqKiosxeGysrK7Vo0UIHDhxQVFSU7t69aza/SpUqKl26tOm1O3DggLy9vVW0aFFTm4CAAF2/fl2nTp2yOJf69esrKirK9IXy888/a/PmzWrTpk2muS9btkz9+vWTwWCQdL8oajAYlD9/flO7AgUKyMrKSvv27bM4F2Tt5MmT2r9/v2xtbU3TQkNDtXTpUs2fP1+nTp1ScHCwevbsme6C1qhRozRjxgwdPnxYbm5uCgwM1N27dy2KO2/ePA0ePFivvfaaTpw4oQ0bNqhChQqm+VZWVvroo4906tQpLVmyRLt27dLo0aMl3X+PPdyjM60355AhQ3TgwAGtXLlSP/74ozp37qxWrVrpp59++re7CrnY6tWrVaVKFVWuXFk9e/bUokWLZDQaLV4+KSlJd+/eVeHChZ9glsirXnzxRV25csX0/bdv3z5duXJFgYGB6doajUaFh4erZ8+eqlKliipUqGB2QRQAcN+1a9ckyfTdbcnvpYctXbpU9vb2evnll598wgCeOEvqavXr19eGDRv0xx9/yGg06rvvvtPZs2fVsmXLHMo676Ggjmz1888/a968eapYsaK+/fZbDRw4UMOGDdOSJUtMbd5//33Z2Nho2LBhGa5j1apVSk1N1WeffSZvb295eXkpPDxccXFxph6eFy9eNCu4SlLRokV18eJFSdLZs2e1ZcsWffrpp6pXr55q1aqlsLCwdL2jVq9erbt378rV1VX58+fX66+/rnXr1pkV1KT7xbFOnTrJy8tL8+bNk4uLi8LCwv7t7sp1/vrrL6WkpGT62ly8eFG2trbpxpx+8LXL7LVNm2ep7t27a/LkyWrYsKHy5cun8uXLq0mTJpkOp7F+/XpdvXpVffr0MU2rV6+eHBwc9OabbyopKUk3b95USEiIUlJSFB8fb3EuyNjGjRvl6Ohoeg5CQkKCRo0aJen+xYypU6dq0aJFCggIULly5dSnTx/17NlTCxYsMFvPxIkT9cILL5juILh06ZLWrVtnUQ7vvvuu3njjDQ0fPlyVKlVSnTp1zMbkHzFihJo2bSpPT081a9ZM7777rlavXi1JsrW1Tdej09HRUXFxcQoPD9eaNWv0/PPPq3z58goJCVHDhg3T9e4EHhQWFqaePXtKuj8k0rVr19JdQHqUN998UyVKlEh3wRnIDvny5TNd6JHu393Ts2fPDO803LFjh5KSkhQQECBJ6tmzJ+dNAPCQ1NRUjRgxQg0aNFD16tUlyaLfSw8LCwtT9+7dZWdn96RTBvAUWFJX+/jjj1W1alWVKlVKtra2atWqlebMmaNGjRrlYOZ5i01OJ4DcJTU1VbVr19bUqVMlSb6+vjp58qTmz5+voKAgRUVFafbs2Tp69KipF/DDjh8/rnPnzsnJycls+u3bt3X+/HmL8oiOjpaNjY1q1aplmlalSpV0JyYTJkzQ1atXtWPHDhUpUkTr169Xly5dtHfvXnl7e5va+fv7m/5tY2Oj2rVrKzo62qJckDMiIiI0depUzZ07V3Xr1tW5c+c0fPhwTZkyRRMmTEjXPiwsTK1btzYb09/NzU1r1qzRwIED9dFHH8nKykrdunWTn5+frKy4HvlvNW3aVPPmzdPNmzf14YcfysbGRp06dZIknTt3TklJSXrhhRfMlklOTpavr6/ZtAc/n4ULF1blypUt+nwmJCTowoULat68eaZtduzYodDQUJ05c0bXr1/XvXv3dPv2bSUlJcne3j7DZU6cOKGUlBRVqlTJbPqdO3f+s+O3I+fFxMTo0KFDpotBNjY26tq1q8LCwlSuXDlVrVrV1Patt95Kd3Fw2rRpWrlypSIiIlSgQIGnmjvyjn79+ql+/fqaOnWq1qxZowMHDpg9NDzNokWL1LVrV9nY3P+p0a1bN40aNUrnz59PNwwgAORVgwcP1smTJ//Vna8HDhxQdHS0Pv/882zMDEBOyqquJt0vqH///ffasGGDypQpoz179mjw4MF0rnmKKKgjWxUvXtzsR78keXl5ae3atZKkvXv3KiEhQaVLlzbNT0lJ0RtvvKFZs2YpNjZWiYmJqlWrVoZjnru5uUm6P+bng086l6RLly6pWLFiFud6/vx5ffLJJzp58qRp6BkfHx/t3btXc+bM4QnJ/0CRIkVkbW2d6WtTrFgxJScn6+rVq2YXNx587YoVK5Zu3K+09T3O6zthwgT16tVLr7zyiiTJ29tbN2/e1GuvvaZx48aZFcR//fVX7dixQ1999VW69bRs2VLnz5/XX3/9JRsbGxUsWFDFihVjvPxs4ODgYLobZNGiRfLx8VFYWJj69+9vGqd806ZN6R549+AQPP9GVr14YmNjTeP/vvfeeypcuLD27dun/v37Kzk5OdOCemJioqytrRUVFSVra2uzeQ+ORww8KCwsTPfu3TO7qGc0GpU/f3598sknOnbsmGn6w0O6fPDBB5o2bZp27NihGjVqPK2UkQd5e3urSpUq6tatm7y8vFS9enWz96YkXb58WevWrdPdu3c1b9480/SUlBQtWrRI77333lPOGgD+e4YMGaKNGzdqz549KlWqlGm6Jb+XHvTZZ5+pZs2aZh3JADzbsqqr3bp1S2+99ZbWrVuntm3bSpJq1KihY8eO6YMPPqCg/pTQxRLZqkGDBoqJiTGbdvbsWZUpU0aS1KtXL/344486duyY6a9EiRIaNWqUvv32W0mSn5+ffvrpJ7m7u6tChQpmf2kPoPT390/30LXt27ebeqpWqVJF9+7dM3u4aExMjK5evWr6f1JSkiSl62lsbW2t1NRUs2lpD4CRZFqvl5fXY++f3M7W1la1atUye23SHpDn7++vWrVqKV++fGbzY2JiFBcXZ3rt/P39deLECbPx7rdv3y5nZ+d0XyqPkpSUlOFrKyndmMTh4eFyd3c3fRllpEiRIipYsKB27dqlhIQEvfjiixbngqxZWVnprbfe0vjx43Xr1i1VrVpV+fPnV1xcXLrjgIeHh9myD34+r1y5orNnz1r0+XRycpKnp2emD3CMiopSamqqZsyYoXr16qlSpUq6cOGCWRtbW1ulpKSYTfP19VVKSooSEhLS5f44F4WQd9y7d09Lly7VjBkzzL4fjx8/rhIlSuiLL74wex89WFCfPn26pkyZoq1bt6p27do5uBXIK/r166eIiAj169cvw/nLly9XqVKldPz4cbP384wZM7R48eJ0x0wAyEuMRqOGDBmidevWadeuXSpbtqzZfEt+L6VJTEzU6tWreRgpkMtkVVe7e/eu7t69a1EtC09Onu6hnpiYqHPnzpn+/8svv+jYsWMqXLiwWQ9qWC44ONh0K3CXLl106NAhLVy4UAsXLpQkubq6phvyIF++fCpWrJgqV64sSerRo4f+97//qX379po8ebJKlSqlX3/9VV999ZVGjx6tUqVKafjw4WrcuLFmzJihtm3bauXKlTpy5IgpTuXKldWqVSu9/vrrmjdvnmxsbDRixAizHqlpD8l6/fXX9cEHH8jV1VXr16/X9u3btXHjRrMc58yZo4oVK8rLy0sffvihrly5YvZD8ty5c0pMTNTFixd169YtU2+tqlWrmj1kMS8YOXKkgoKCVLt2bT333HOaNWuWbt68qb59+8rFxUX9+/fXyJEjVbhwYTk7O2vo0KHy9/dXvXr1JN3vEV61alX16tVL06dP18WLFzV+/HgNHjzYrGdy2j5OTEzUn3/+qWPHjsnW1tZUdA8MDNTMmTPl6+trGvJlwoQJCgwMNOs1nJqaqvDwcAUFBZluTX9QeHi4vLy85ObmpgMHDmj48OEKDg42vV+RfTp37qxRo0Zpzpw5CgkJUUhIiIKDg5WamqqGDRvq2rVrioyMlLOzs+lWN0maPHmyXF1dVbRoUY0bN05FihRRhw4dLIo5adIkDRgwQO7u7mrdurVu3LihyMhIDR06VBUqVNDdu3f18ccfKzAwUJGRkenuXPH09FRiYqJ27twpHx8f2dvbq1KlSurRo4d69+6tGTNmyNfXV3/++ad27typGjVqZHrhJu05A2nfSydOnJCTk5NKly7NQyZzuY0bN+rKlSvq37+/6cJxmk6dOiksLEwDBgxIt9z777+vt99+WytWrJCnp6dpbFVHR0fuhsAT8+qrr6pz587phtFLExYWppdfftk0HnAaDw8PjR07Vlu3bn3kBWwAyM0GDx6sFStW6Ouvv5aTk5Ppu9vFxUV2dnYW/V5Ks2rVKt27d8/0/BUAuUNWdTVnZ2c1btxYo0aNkp2dncqUKaPdu3dr6dKlmjlzZg5nn3fk6R7qR44cka+vr2k83pEjR8rX11dvv/12Dmf27KpTp47WrVunL774QtWrV9eUKVM0a9Ys9ejRw+J12Nvba8+ePSpdurQ6duwoLy8v9e/fX7dv35azs7Ok+080XrFihRYuXCgfHx99+eWXWr9+vdmPt/DwcJUoUUKNGzdWx44d9dprr8nd3d00P1++fNq8ebPc3NwUGBioGjVqaOnSpVqyZInatGljltO0adM0bdo0+fj4aN++fdqwYYOKFClimv/KK6/I19dXCxYs0NmzZ03vq4d7s+YFXbt21QcffKC3335bNWvW1LFjx7R161bTg0U//PBDtWvXTp06dVKjRo1UrFgxs6FWrK2ttXHjRllbW8vf3189e/ZU7969NXnyZLM4afs4KipKK1askK+vr9nrNn78eL3xxhsaP368qlatqv79+ysgICDdAy137NihuLi4THvaxcTEqEOHDvLy8tLkyZM1btw4ffDBB9m1u/AAGxsbDRkyRNOnT9fNmzdN492HhobKy8tLrVq10qZNm9L15Jk2bZqGDx+uWrVq6eLFi/rmm28svpAVFBSkWbNmae7cuapWrZratWunn376SdL9IaBmzpyp999/X9WrV9fy5csVGhpqtnz9+vU1YMAAde3aVW5ubpo+fbqk+8ef3r1764033lDlypXVoUMHHT58+JEXa+fPny9fX1+9+uqrkqRGjRrJ19dXGzZssHgf4tkUFhamFi1apCumS/cL6keOHNGPP/6Ybt68efOUnJysl19+WcWLFzf9cYzCk2RjY6MiRYpkeBE6KipKx48fNz0P40EuLi5q3rw5DycFkKfNmzdP165dU5MmTcy+u1etWmVqk9XvpTRhYWHq2LFjphc4ATybLKmrrVy5UnXq1FGPHj1UtWpVTZs2Te+9916GnXDwZBiMD499gFzj6NGjqlWrlqKiouTn55fT6QBAtoqIiFDTpk115coVfkgAAP7T0s7Ly7y5MevGAHKl2Gm59+4czzGbcjoFIFfIzceJ3CZP91AHAAAAAAAAAMBSFNQBAAAAAAAAALBAnn4oKQDg2dWkSRMxahkAAAAAAHia6KEOAAAAAAAAAIAFKKgDAAAAAAAAAGABCuoAAAAAAAAAAFiAMdQBAAAA4Cn4qktx+fn55XQaAJCtYqe1zekUAOCpooc6AAAAAAAAAAAWoKAOAAAAAAAAAIAFKKgDAAAAAAAAAGABCuoAAAAAAAAAAFiAgjoAAAAAAAAAABagoA4AAAAAAAAAgAUoqAMAAAAAAAAAYAEK6gAAAAAAAAAAWICCOgAAAAAAAAAAFqCgDgAAAAAAAACABSioAwAAAAAAAABggccuqMfHx+vEiROZzr9165aOHj2qxMTETNucPn1av//+OzGeQgxJio6Ofua3gxjEIAYxiEEMYhCDGMR4lmNI0k8//fREY+SWfUUMYhCDGMQgBjGI8V+JkSHjY5o4caKxZMmSmc4/efKkUZJx//79mbapWrWqMTg4mBhPOEZUVJRR0jO/HcQgBjGIQQxiEIMYxCDGsxwj7bzczc3ticUwGnPHviIGMYhBDGIQgxjE+C/FyMhjF9QvXLhg/PHHHzOdn5SUZIyKijLeuHEj0zanTp0y/vbbb8R4wjHSTtyXLVv2TG8HMYhBDGIQgxjEIAYxiPEsx0g7L1+5cuUTi2E05o59RQxiEIMYxCAGMYjxX4qREYPRaDQ+Xp92PCuOHj2qWrVqKSoqSn5+fjmdDgAAAJAncV4OAACQe/BQUgAAAAAAAAAALEBBHQAAAAAAAAAAC1BQBwAAAAAAAADAAhTUAQAAAAAAAACwAAV1AAAAAAAAAAAsQEEdAAAAAAAAAAALUFAHAAAAAAAAAMACFNQBAAAAAAAAALAABXUAAAAAAAAAACxAQR0AAAAAAAAAAAvY5HQCAAAAAJAXdFwdL63elNNpAMgFYqe1zekUTDzHcFwDnkX/pePIs4Ye6gAAAAAAAAAAWICCOgAAAAAAAAAAFqCgDgAAAAAAAACABSioAwAAAAAAAABgAQrqAIBca/HixSpYsKDp/5MmTVLNmjVzLB8AAAAAAPBsy9MF9dDQUNWpU0dOTk5yd3dXhw4dFBMTk9Np5WqLFy+WwWDI8C8hIUGStG/fPjVo0ECurq6ys7NTlSpV9OGHHz52rLNnz6p9+/YqUqSInJ2d1bBhQ3333XePlYskLV++XD4+PrK3t1fx4sXVr18//f333xnGXLlypQwGgzp06PDY+eYmc+bMkaenpwoUKKC6devq0KFDpnm3b9/W4MGD5erqKkdHR3Xq1EmXLl0yWz4uLk5t27aVvb293N3dNWrUKN27d880Pz4+Xt27d1elSpVkZWWlESNGZJjHrFmzVLlyZdnZ2cnDw0PBwcG6ffu2ab6np2eGr//gwYNNbc6fP6+XXnpJbm5ucnZ2VpcuXdLli8fXp08f0/7Oly+fypYtq9GjR5u9Pk9CSEiIdu7cmW3re7hg/28sXLhQTZo0kbOzswwGg65evZot68Wz5cCBA7K2tlbbtm2zbPvVV1+pdu3aKliwoBwcHFSzZk19/vnnTyFL5BaZnQel/U2aNEmxsbEyGAyytrbWH3/8YbZ8fHy8bGxsZDAYFBsbm279AQEBsra21uHDh5/SFgFA3pJVTePy5csaOnSo6TdR6dKlNWzYMF27ds3U5vjx4+rWrZs8PDxkZ2cnLy8vzZ49Oyc2B0AOeFRdJO08MKO/NWvW5HTqOSpPF9R3796twYMH6/vvv9f27dt19+5dtWzZUjdv3szp1HKtrl27Kj4+3uwvICBAjRs3lru7uyTJwcFBQ4YM0Z49exQdHa3x48dr/PjxWrhw4WPFateune7du6ddu3YpKipKPj4+ateunS5evGhxLpGRkerdu7f69++vU6dOac2aNTp06JBeffXVdPFiY2MVEhKi559//l/upWfbqlWrNHLkSE2cOFFHjx6Vj4+PAgICTBcpgoOD9c0332jNmjXavXu3Lly4oI4dO5qWT0lJUdu2bZWcnKz9+/dryZIlWrx4sd5++21Tmzt37sjNzU3jx4+Xj49PhnmsWLFCY8aM0cSJExUdHa2wsDCtWrVKb731lqnN4cOHzV7/7du3S5I6d+4sSbp586Zatmwpg8GgXbt2KTIyUsnJyQoMDFRqamq277u8plWrVoqPj9fPP/+sDz/8UAsWLNDEiROfaExHR0e5uro+0Rj/VFJSklq1amX2HkXeExYWpqFDh2rPnj26cOHCI9sWLlxY48aN04EDB/Tjjz+qb9++6tu3r7799tunlC2edQ9+B86aNUvOzs5m00JCQkxtS5YsqaVLl5otv2TJEpUsWTLDdcfFxWn//v0aMmSIFi1a9ES3AwDyqqxqGhcuXNCFCxf0wQcf6OTJk1q8eLG2bt2q/v37m9YRFRUld3d3LVu2TKdOndK4ceM0duxYffLJJzm1WQCeokfVRTw8PNLVzd555x05OjqqdevWOZx5zsrTBfWtW7eqT58+qlatmnx8fLR48WLFxcUpKioqp1N7pqWmpio0NFRly5aVnZ2dfHx89OWXX0qS7OzsVKxYMdOftbW1du3aZfaF7uvrq27duqlatWry9PRUz549FRAQoL1795rabN26VQ0bNlTBggXl6uqqdu3a6fz586b5f/31l3766SeNGTNGNWrUUMWKFTVt2jQlJSXp5MmTFudy4MABeXp6atiwYSpbtqwaNmyo119/3azHtXS/CNyjRw+98847Kleu3BPZr8+KmTNn6tVXX1Xfvn1VtWpVzZ8/X/b29lq0aJGuXbumsLAwzZw5U82aNVOtWrUUHh6u/fv36/vvv5ckbdu2TadPn9ayZctUs2ZNtW7dWlOmTNGcOXOUnJws6f4V1NmzZ6t3795ycXHJMI/9+/erQYMG6t69uzw9PdWyZUt169bN7LVzc3Mzew9s3LhR5cuXV+PGjSXdv6ASGxurxYsXy9vbW97e3lqyZImOHDmiXbt2PeE9mfvlz59fxYoVk4eHhzp06KAWLVqYvrylRx9LJCkiIkIGg0GbNm1SjRo1VKBAAdWrV8/0Gc9IRkO+LFq0SNWqVVP+/PlVvHhxDRkyxDRv5syZ8vb2loODgzw8PDRo0CAlJiaa4vft21fXrl0z680p3b/oExISopIlS8rBwUF169ZVRETEI/fHiBEjNGbMGNWrV8/CPYjcJjExUatWrdLAgQPVtm1bLV68+JHtmzRpopdeekleXl4qX768hg8frho1amjfvn1PJ2E88x78DnRxcZHBYDCb5ujoaGobFBSk8PBws+XDw8MVFBSU4brDw8PVrl07DRw4UF988YVu3br1RLcFAPKirGoa1atX19q1axUYGKjy5curWbNmeu+99/TNN9+Y7gDu16+fZs+ercaNG6tcuXLq2bOn+vbtq6+++ionNw3AU/Kouoi1tbXZvGLFimndunXq0qWL2XliXpSnC+oPS7vtqXDhwjmcybMtNDRUS5cu1fz583Xq1CkFBwerZ8+e2r17d7q2S5culb29vV5++eVM1/fDDz9o//79piKndL/n8MiRI3XkyBHt3LlTVlZWeumll0y9hl1dXVW5cmUtXbpUN2/e1L1797RgwQK5u7urVq1aGcbJKBd/f3/99ttv2rx5s4xGoy5duqQvv/xSbdq0MVt28uTJcnd3NyvG50XJycmKiopSixYtTNOsrKzUokULHThwQFFRUbp7967Z/CpVqqh06dI6cOCApPsXMby9vVW0aFFTm4CAAF2/fl2nTp2yOJf69esrKirKVED/+eeftXnz5nSv3YO5L1u2TP369ZPBYJB0vyhqMBiUP39+U7sCBQrIysqKglU2O3nypPbv3y9bW1vTNEuPJaNGjdKMGTN0+PBhubm5KTAwUHfv3rUo7rx58zR48GC99tprOnHihDZs2KAKFSqY5ltZWemjjz7SqVOntGTJEu3atUujR4+WdP899nCPzrTenEOGDNGBAwe0cuVK/fjjj+rcubNatWqln3766d/uKuRiq1evVpUqVVS5cmX17NlTixYtktFotGhZo9GonTt3KiYmRo0aNXrCmSIvevHFF3XlyhXT99++fft05coVBQYGpmtrNBoVHh6unj17qkqVKqpQoYLZBVEAwJNhSU3j2rVrcnZ2lo2NzSPbUBcB8p6M6iIPioqK0rFjx/J87UuSMj+C5jGpqakaMWKEGjRooOrVq+d0Os+sO3fuaOrUqdqxY4f8/f0lSeXKldO+ffu0YMECs6K4dP/W9u7du8vOzi7dukqVKqU///xT9+7d06RJk/TKK6+Y5nXq1Mms7aJFi+Tm5qbTp0+revXqMhgM2rFjhzp06CAnJydZWVnJ3d1dW7duVaFChTLMPaNcGjRooOXLl6tr1666ffu27t27p8DAQM2ZM8fUZt++fQoLC9OxY8cee3/lNn/99ZdSUlLMiuGSVLRoUZ05c0YXL16Ura1tujGnixYtahqK5+LFixkunzbPUt27d9dff/2lhg0bymg06t69exowYECmw2msX79eV69eVZ8+fUzT6tWrJwcHB7355puaOnWqjEajxowZo5SUFMXHx1ucCzK2ceNGOTo66t69e7pz546srKxMt5Y+zrFk4sSJeuGFFyTdH36gVKlSpqvmWXn33Xf1xhtvaPjw4aZpderUMf37wfH5PT099e6772rAgAGaO3eubG1tzXp0pomLi1N4eLji4uJUokQJSffHbt+6davCw8M1derUf7C3kBeEhYWpZ8+eku4PiXTt2jXt3r1bTZo0yXSZa9euqWTJkrpz546sra01d+5c0+cByE758uUzXehp2LChFi1apJ49eypfvnzp2u7YsUNJSUkKCAiQJPXs2VNhYWHq1avX004bAPIMS2oaf/31l6ZMmaLXXnst0/Xs379fq1at0qZNm55UqgD+ozKqizwoLCxMXl5eql+//tNN7D+IHur/v8GDB+vkyZNauXJlTqfyTDt37pySkpL0wgsvyNHR0fS3dOlSsyFZpPs9kaOjozO9srV3714dOXJE8+fP16xZs/TFF1+Y5v3000/q1q2bypUrJ2dnZ3l6ekq6X8iS7veMGjx4sNzd3bV3714dOnRIHTp0UGBgYIaF0MxyOX36tIYPH663335bUVFR2rp1q2JjYzVgwABJ0o0bN9SrVy99+umnKlKkyD/eb8h+ERERmjp1qubOnaujR4/qq6++0qZNmzRlypQM24eFhal169amAqh0/9anNWvW6JtvvpGjo6NcXFx09epV+fn5ycqKw+e/1bRpUx07dkwHDx5UUFCQ+vbta7pY9jjHkrSCu3S/N07lypUVHR2dZfyEhARduHBBzZs3z7TNjh071Lx5c5UsWVJOTk7q1auX/v77byUlJWW6zIkTJ5SSkqJKlSqZ5b579+50uQNpYmJidOjQIXXr1k2SZGNjo65duyosLExxcXFm76UHL8o4OTnp2LFjOnz4sN577z2NHDkyy+GFgH+qX79+WrNmjS5evKg1a9aoX79+GbZbtGiRunbtaur92K1bN0VGRnIMBIAnKKuaxvXr19W2bVtVrVrVNEzhw06ePKn27dtr4sSJatmy5RPMFsB/UUZ1kTS3bt3SihUr6J3+/6OHuu7fmr9x40bt2bNHpUqVyul0nmlpYwtv2rQp3UOqHhw2Q5I+++wz1axZM9MhWMqWLStJ8vb21qVLlzRp0iRToSEwMFBlypTRp59+qhIlSig1NVXVq1c3jbG9a9cubdy4UVeuXJGzs7Mkae7cudq+fbuWLFmiMWPGWJRLaGioGjRooFGjRkmSatSoIQcHBz3//PN69913denSJcXGxprd7pw27IyNjY1iYmJUvnx5C/fes69IkSKytrbWpUuXzKZfunTJNN5WcnKyrl69atZLPW2+dH8814fHqE9b34O9gLMyYcIE9erVy3Rng7e3t27evKnXXntN48aNMyuI//rrr9qxY0eG4wS2bNlS58+f119//SUbGxsVLFhQxYoVy/Nj5WcHBwcH0/AqixYtko+Pj8LCwtS/f//HOpb8UxndGfOg2NhY0/i/7733ngoXLqx9+/apf//+Sk5Olr29fYbLJSYmytraWlFRUbK2tjabl9fHmUPmwsLCdO/ePbOTV6PRqPz58+uTTz4xuwvqwVuwraysTJ+jmjVrKjo6WqGhoY/s1Q78U97e3qpSpYq6desmLy8vVa9ePd0depcvX9a6det09+5dzZs3zzQ9JSVFixYt0nvvvfeUswaA3C+rmsaNGzfUqlUrOTk5ad26dRneXXT69Gk1b95cr732msaPH/800gbwH/Kouogkffnll0pKSlLv3r2fcmb/TXm6oG40GjV06FCtW7dOERERpgIu/rmqVasqf/78iouLSze8y4MSExO1evVqhYaGWrTe1NRU3blzR5L0999/KyYmRp9++qmef/55SUo3nnVa79GHexFbWVmZCt6W5JKUlJRubLm0ApnRaFSVKlV04sQJs/njx4/XjRs3NHv2bHl4eFi0fbmFra2tatWqpZ07d6pDhw6S7r92O3fu1JAhQ1SrVi3ly5dPO3fuNPVEjomJUVxcnKmXsb+/v9577z0lJCTI3d1dkrR9+3Y5OzuratWqFueSlJSU7vV/8LV7UHh4uNzd3dW2bdtM15d2B8KuXbuUkJCgF1980eJckDUrKyu99dZbGjlypLp3727xsUSSvv/+e5UuXVqSdOXKFZ09e1ZeXl5ZxnRycpKnp6d27typpk2bppsfFRWl1NRUzZgxw/ReWr16tVkbW1tbpaSkmE3z9fVVSkqKEhISTMco4FHu3bunpUuXasaMGel6g3Xo0EFffPGF6c6orDz4fQk8Cf369dOgQYPMiuUPWr58uUqVKqX169ebTd+2bZtmzJihyZMnp7vYCAD4ZyypaVy/fl0BAQHKnz+/NmzYoAIFCqRrc+rUKTVr1kxBQUFc+ATyqKzqImFhYXrxxRfl5ub2lDP7b8rTBfXBgwdrxYoV+vrrr+Xk5GQan9nFxSXLnovImJOTk0JCQhQcHKzU1FQ1bNhQ165dU2RkpJydnRUUFCRJWrVqle7du2caK/ZBc+bMUenSpVWlShVJ0p49e/TBBx9o2LBhkqRChQrJ1dVVCxcuVPHixRUXF5eux7m/v78KFSqkoKAgvf3227Kzs9Onn36qX375Jd3B4VG5BAYG6tVXX9W8efMUEBCg+Ph4jRgxQs8995ypF+HD49Ol9bzOq2Pxjxw5UkFBQapdu7aee+45zZo1Szdv3lTfvn3l4uKi/v37a+TIkSpcuLCcnZ01dOhQ+fv7q169epLu9wivWrWqevXqpenTp+vixYsaP368Bg8ebNYzOa1HXGJiov78808dO3ZMtra2pqJ7YGCgZs6cKV9fX9WtW1fnzp3ThAkTFBgYaPZDPjU1VeHh4QoKCsrwwTzh4eHy8vKSm5ubDhw4oOHDhys4OFiVK1d+gnsxb+rcubNGjRqlOXPmKCQkxKJjiXT/ocCurq4qWrSoxo0bpyJFipgu6GRl0qRJGjBggNzd3dW6dWvduHFDkZGRGjp0qCpUqKC7d+/q448/VmBgoCIjIzV//nyz5T09PZWYmKidO3fKx8dH9vb2qlSpknr06KHevXtrxowZ8vX11Z9//qmdO3eqRo0amZ6gXLx4URcvXtS5c+ck3R86xsnJSaVLl+ahULlc2h1V/fv3l4uLi9m8Tp06KSwsLMOCemhoqGrXrq3y5cvrzp072rx5sz7//PNMC51Adnj11VfVuXPndM9DSRMWFqaXX3453XmQh4eHxo4dq61btz7yAjYAwHJZ1TSuX7+uli1bKikpScuWLdP169d1/fp1SfeHt7S2ttbJkyfVrFkzBQQEaOTIkaZ1WFtbUzgD8ois6iLnzp3Tnj17tHnz5hzI7r8pTxfU035wPnxbdHh4eKYD8CNrU6ZMkZubm0JDQ/Xzzz+rYMGC8vPzM3sYZFhYmDp27Jjhj7HU1FSNHTtWv/zyi2xsbFS+fHm9//77ev311yXd78m6cuVKDRs2TNWrV1flypX10Ucfmb2ORYoU0datWzVu3Dg1a9ZMd+/eVbVq1fT111/Lx8fHLN6jcunTp49u3LihTz75RG+88YYKFiyoZs2a6f3338+WfZUbde3aVX/++afefvttXbx4UTVr1tTWrVtNDxb98MMPZWVlpU6dOunOnTsKCAjQ3LlzTctbW1tr48aNGjhwoPz9/eXg4KCgoCBNnjzZLI6vr6/p31FRUVqxYoXKlCmj2NhYSffvFDAYDBo/frz++OMPubm5KTAwMF2Pix07diguLi7TcWBjYmI0duxYXb58WZ6enho3bpyCg4OzY1fhITY2NhoyZIimT5+ugQMHWnQskaRp06Zp+PDh+umnn1SzZk198803srW1tShmUFCQbt++rQ8//FAhISEqUqSIXn75ZUmSj4+PZs6cqffff19jx45Vo0aNFBoaanaLW/369TVgwAB17dpVf//9tyZOnKhJkyYpPDzc9MDTP/74Q0WKFFG9evXUrl27THOZP3++3nnnHdP/GzVqJInvpLwgLCxMLVq0SFdMl+4X1KdPn64ff/xRNWrUMJt38+ZNDRo0SL///rvs7OxUpUoVLVu2TF27dn1aqSMPsrGxyfS5MVFRUTp+/Lg+/fTTdPNcXFzUvHlzhYWFUVAHgGySVU3j6NGjOnjwoCSZhohL88svv8jT01Nffvml/vzzTy1btkzLli0zzX/wtxWA3C2rusiiRYtUqlQpnq3wAIPx4bEPkGscPXpUtWrVUlRUlPz8/HI6HQDIVhEREWratKmuXLmSaU9JAAD+C9LOy8u8uTGnUwGQS8RO++9cnPQcsymnUwDwD/yXjiPPGqusmwAAAAAAAAAAAArqAAAAAAAAAABYIE+PoQ4AeHY1adJEjFoGAAAAAACeJnqoAwAAAAAAAABgAQrqAAAAAAAAAABYgII6AAAAAAAAAAAWoKAOAAAAAAAAAIAFeCgpAAAAADwFX3UpLj8/v5xOAwCyVey0tjmdAgA8VfRQBwAAAAAAAADAAhTUAQAAAAAAAACwAAV1AAAAAAAAAAAsQEEdAAAAAAAAAAALUFAHAAAAAAAAAMACFNQBAAAAAAAAALAABXUAAAAAAAAAACxAQR0AAAAAAAAAAAtQUAcAAAAAAAAAwAIU1AEAAAAAAAAAsAAFdQAAAAAAAAAALPDYBfX4+HidOHEi0/m3bt3S0aNHlZiYmGmb06dP6/fffyfGU4ghSdHR0c/8dhCDGMQgBjGIQQxiEIMYz3IMSfrpp5+eaIzcsq+IQQxiEIMYxCAGMf4rMTJkfEwTJ040lixZMtP5J0+eNEoy7t+/P9M2VatWNQYHBxPjCceIiooySnrmt4MYxCAGMYhBDGIQgxjEeJZjpJ2Xu7m5PbEYRmPu2FfEIAYxiEEMYhCDGP+lGBl57IL6hQsXjD/++GOm85OSkoxRUVHGGzduZNrm1KlTxt9++40YTzhG2on7smXLnuntIAYxiEEMYhCDGMQgBjGe5Rhp5+UrV658YjGMxtyxr4hBDGIQgxjEIAYx/ksxMmIwGo3Gx+vTjmfF0aNHVatWLUVFRcnPzy+n0wEAAADyJM7LAQAAcg8eSgoAAAAAAAAAgAUoqAMAAAAAAAAAYAEK6gAAAAAAAAAAWICCOgAAAAAAAAAAFqCgDgAAAAAAAACABSioAwAAAAAAAABgAQrqAAAAAAAAAABYgII6AAAAAAAAAAAWoKAOAAAAAAAAAIAFKKgDAAAAAAAAAGABm5xOAAAAAADygo6r46XVm3I6DQD/AbHT2uZ0CtnGcwzHNSAn5KbjyLOGHuoAAAAAAAAAAFiAgjoAAAAAAAAAABagoA4AAAAAAAAAgAUoqAMAAAAAAAAAYAEK6si1PD09NWvWrH+9njNnzqhevXoqUKCAatas+a/XB+DpWbx4sQoWLGj6/6RJk/gcAwAAAACAfyxPF9TnzZunGjVqyNnZWc7OzvL399eWLVtyOq1cwdPTUwaDId3f4MGDLV6H0WjUBx98oEqVKil//vwqWbKk3nvvvWzN8+LFi+rVq5eKFSsmBwcH+fn5ae3atWZtJk6cKAcHB8XExGjnzp2KiIjIcNsMBoMOHz6crfk9q+bMmSNPT08VKFBAdevW1aFDh0zzbt++rcGDB8vV1VWOjo7q1KmTLl26ZLZ8XFyc2rZtK3t7e7m7u2vUqFG6d++eaX58fLy6d++uSpUqycrKSiNGjMgwj1mzZqly5cqys7OTh4eHgoODdfv2bdN8S96n58+f10svvSQ3Nzc5OzurS5cu6fLF4+vTp49pf+fLl09ly5bV6NGjzV6fJyEkJEQ7d+7MtvU9XLD/NxYuXKgmTZrI2dlZBoNBV69ezZb14tnw4GfCYDDI1dVVrVq10o8//vjI5YYNG6ZatWopf/78XCzCY8vsfCbtb9KkSYqNjZXBYJC1tbX++OMPs+Xj4+NlY2Mjg8Gg2NjYdOsPCAiQtbU150cAkInQ0FDVqVNHTk5Ocnd3V4cOHRQTE2PWxpJzxMuXL6tHjx5ydnZWwYIF1b9/fyUmJj6lrQCQkx5V17h8+bKGDh1qqouULl1aw4YN07Vr13I67Wdeni6olypVStOmTVNUVJSOHDmiZs2aqX379jp16lROp/bMO3z4sOLj401/27dvlyR17tzZ4nUMHz5cn332mT744AOdOXNGGzZs0HPPPZetefbu3VsxMTHasGGDTpw4oY4dO6pLly764YcfTG3Onz+vhg0bqkyZMnJ1dVX9+vXNti0+Pl6vvPKKypYtq9q1a2drfs+iVatWaeTIkZo4caKOHj0qHx8fBQQEKCEhQZIUHBysb775/9q797gY8/5/4K/pSEd3NUQidJNIFKustY4dkLXrtJGS07LlpjYUkfNpt7DkcFNT7li0yyLudlWbXRXLJAq346alkkMOHVRqfn/0netnVIxdSfV6Ph49dl3X55r3e6655ppr3vO5Pp8jiI6OxokTJ5CdnY3PPvtM2L68vBzDhg1DaWkpkpOTERkZiYiICCxevFhoU1JSArFYjMDAQFhbW1ebx549e+Dv74+goCBcvnwZYWFh2LdvHxYsWCC0ed1xWlhYCAcHB4hEIiQkJCApKQmlpaVwcXFBRUXFW993jY2TkxNycnJw8+ZNrF+/Htu3b0dQUFCtxtTR0YGhoWGtxvirioqK4OTkpHCMUuMif0/k5OQgPj4eampqGD58+Gu3mzx5MsaNG/cOMqSG5sXPwA0bNkBPT09hmZ+fn9DWxMQEu3btUtg+MjISJiYm1T52VlYWkpOT4e3tjfDw8Fp9HkRE9dWJEyfg5eWFU6dO4fjx4ygrK4ODgwMKCwuFNspcI06YMAEXL17E8ePHERMTg19//RXTp09/F0+BiOrYq+oa2dnZyM7OxjfffIOMjAxEREQgNjYWU6ZMqeOs679GXVB3cXHB0KFD8c9//hMdO3bEypUroaOjg1OnTtV1avWeWCyGsbGx8BcTE4MOHTrg448/BgCEhITAysoK2traMDU1xZdffqnwC/rly5exdetWHDp0CCNGjEC7du1ga2uLIUOGKMQ5cuQIevXqhSZNmsDIyAiffvqpwvqnT5/C1dUV2traMDExQWhoqML65ORkzJo1Cx988AHat2+PwMBANGvWDFKpFEBlzy2pVIply5YJPbU0NDQUnpuhoSEOHToET09PiESi2tid9UpISAimTZsGT09PWFpaYtu2bdDS0kJ4eDgeP36MsLAwhISEYODAgbC1tYVEIkFycrLwvvv5559x6dIlREVFoXv37nB2dsby5csRGhqK0tJSAJW/wG7cuBHu7u7Q19evNo/k5GR8+OGHGD9+PMzMzODg4ABXV1eF3vKvO06TkpKQmZmJiIgIWFlZwcrKCpGRkTh79iwSEhJqeU82fJqamjA2NoapqSlGjhyJwYMHCx/+AFBRUYHVq1ejXbt2aNq0KaytrfH9998L6+V3ixw9ehTdunVDkyZNYGdnh4yMjBpjVjfkS3h4OLp06QJNTU20bNkS3t7ewrpXnasSExPh6emJx48fK/TmBCp/9PHz84OJiQm0tbXRu3dvJCYmvnJ/zJkzB/7+/rCzs1NyD1JDI39PGBsbo3v37vD398eff/6Je/fu1bjNt99+Cy8vL7Rv3/4dZkoNxYufgfr6+hCJRArLdHR0hLYeHh6QSCQK20skEnh4eFT72BKJBMOHD8fMmTPx3Xffobi4uFafCxFRfRQbG4tJkyahS5cusLa2RkREBLKysoTvo8DrrxEvX76M2NhY7Ny5E71790bfvn2xadMm7N27F9nZ2e/qqRBRHXlVXaNr16744Ycf4OLigg4dOmDgwIFYuXIljhw5ojAKAL25Rl1Qf1F5eTn27t2LwsJC2Nvb13U6DUppaSmioqIwefJkoeCsoqKCb7/9FhcvXkRkZCQSEhIwb948YZsjR46gffv2iImJQbt27WBmZoapU6fi4cOHQpujR4/i008/xdChQ3Hu3DnEx8dX6cH+9ddfw9raGufOnYO/vz9mz56tULDr06cP9u3bh4cPH6KiogJ79+7Fs2fP0L9/fwCVPbe6dOmCr776qkpPLbnDhw/jwYMH8PT0fJu7rV4qLS2FVCrF4MGDhWUqKioYPHgwUlJSIJVKUVZWprDewsICbdq0QUpKCgAgJSUFVlZWaNGihdDG0dERT548eaO7R/r06QOpVCoU0G/evIljx45h6NChNeb+8nFaUlICkUgETU1NoV2TJk2goqKCkydPKp0LvV5GRgaSk5OhoaEhLFu9ejV27dqFbdu24eLFi/Dx8YGbmxtOnDihsO3cuXMRHByMM2fOQCwWw8XFBWVlZUrF3bp1K7y8vDB9+nSkp6fj8OHDMDc3F9a/6lzVp0+fKj065ecIb29vpKSkYO/evbhw4QLGjBkDJycnXLt27e/uKmokCgoKEBUVBXNz8/f2rgpqXEaMGIH8/Hzh8+/kyZPIz8+Hi4tLlbYymQwSiQRubm6wsLCAubm5wg+iRERUPfkwDAYGBkpvk5KSgmbNmincLT148GCoqKjg9OnTbz1HInp/VVfXeNnjx4+hp6cHNTW1d5xdw9Lo9156ejrs7e3x7Nkz6Ojo4ODBg7C0tKzrtBqUH3/8EY8ePcKkSZOEZS+OeW1mZoYVK1ZgxowZ2LJlC4DK4uetW7cQHR2NXbt2oby8HD4+Phg9erTQM3jlypX4/PPPsXTpUuGxXh7+48MPP4S/vz8AoGPHjkhKSsL69euFnu779+/HuHHjYGhoCDU1NWhpaeHgwYNCQc3Y2BhqamrQ0dGBsbFxtc8vLCwMjo6OaN269d/bUQ3A/fv3UV5erlAMB4AWLVrgf//7H3Jzc6GhoVFlzOkWLVogNzcXQOW49tVtL1+nrPHjx+P+/fvo27cvZDIZnj9/jhkzZtR4q2R1x6mdnR20tbUxf/58rFq1CjKZDP7+/igvL0dOTo7SuVD1YmJioKOjg+fPn6OkpAQqKirYvHkzgMofM1atWoW4uDjhR8727dvj5MmT2L59u3AXAVA5z4H8PR0ZGYnWrVvj4MGDGDt27GtzWLFiBb766ivMnj1bWNarVy/h/191rtLQ0FDo0SmXlZUFiUSCrKwstGrVCkDl2O2xsbGQSCRYtWrVX9hb1BjI3xNA5ZBTLVu2RExMDFRU2P+B6p66ujrc3NwQHh6Ovn37Ijw8HG5ublBXV6/SNi4uDkVFRXB0dAQAuLm5ISwsDBMnTnzXaRMR1RsVFRWYM2cOPvzwQ3Tt2lXp7XJzc9G8eXOFZWpqajAwMHij709EVP9VV9d40f3797F8+XIOCfUWNPpvaJ06dUJaWhpOnz6NmTNnwsPDA5cuXarrtBqUsLAwODs7C4UloPKL1qBBg2BiYgJdXV1MnDgRDx48QFFREYDKi4mSkhLs2rULH330Efr374+wsDD88ssvwiQtaWlpGDRo0Ctjv3y3gb29PS5fviz8e9GiRXj06BHi4uJw9uxZ+Pr6YuzYsUhPT1fqud2+fRs//fQTx596DyUmJmLVqlXYsmULUlNTceDAARw9ehTLly+vtn11x6lYLEZ0dDSOHDkCHR0d6Ovr49GjR7CxsWGB6y0YMGCAcP718PCAp6cnRo0aBQC4fv06ioqKMGTIEOjo6Ah/u3btwo0bNxQe58X3uYGBATp16qTwPq9JXl4esrOzX3keed25qjrp6ekoLy9Hx44dFXI/ceJEldyJXiR/T6SlpeH333+Ho6MjnJ2dcevWLTg7OwvHUpcuXeo6VWqkJk+ejOjoaOTm5iI6OhqTJ0+utl14eDjGjRsn9HxydXVFUlISz4FERK/g5eWFjIwM7N27t65TIaJ6qrq6htyTJ08wbNgwWFpaCkOV0l/X6Huoa2hoCL2RbW1tcebMGWzcuBHbt2+v48wahlu3biEuLg4HDhwQlmVmZgpjaq5cuRIGBgY4efIkpkyZgtLSUmhpaaFly5ZQU1NDx44dhe06d+4MoLL3p3yG4r/jxo0b2Lx5MzIyMoTihLW1NX777TeEhoZi27Ztr30MiUQCQ0NDjBgx4m/l0lAYGRlBVVUVd+/eVVh+9+5dYTyv0tJSPHr0SKGXunw9UHlXwIvjnMvXy9cpa9GiRZg4cSKmTp0KALCyskJhYSGmT5+OhQsXKhTEqztO5RwcHHDjxg3cv38fampqaNasGYyNjTle8Vugra0tnH/Dw8NhbW2NsLAwTJkyRRin/OjRo1UmvHtxCJ6/43XnEGXOVdUpKCiAqqoqpFIpVFVVFda9OB4x0ctefE8AwM6dO6Gvr48dO3Zg586dwhjU1fUIJnoXrKysYGFhAVdXV3Tu3Bldu3ZFWlqaQpuHDx/i4MGDKCsrw9atW4Xl5eXlCA8Px8qVK99x1kRE7z9vb29hMtE3vfPZ2NgYeXl5CsueP3+Ohw8fvtH3JyKq315V13j69CmcnJygq6uLgwcP8vvEW8Auli+R94ymt0MikaB58+YYNmyYsEwqlaKiogLBwcGws7NDx44dq0yW8uGHH+L58+cKPZmuXr0KAGjbti0AoFu3boiPj39l/JcnmD116pRQmJf3MH25p7GqqioqKipe+9zk44O6u7vzZPR/NDQ0YGtrq/C6VFRUID4+Hvb29rC1tYW6urrC+itXriArK0voZWxvb4/09HSFi8Ljx49DT0/vjYZjKioqqva1BSpfuxdVd5y+zMjICM2aNUNCQgLy8vL4I8pbpqKiggULFiAwMBDFxcWwtLSEpqYmsrKyYG5urvBnamqqsO2L7/P8/HxcvXpVeJ+/iq6uLszMzGo8jyhzrtLQ0EB5ebnCsh49eqC8vBx5eXlVcueXGnoTIpEIKioqKC4uhomJiXAcyT8HierC5MmTkZiYWGPv9N27d6N169Y4f/68cMdFWloagoODERERUeWcSUTUmMlkMnh7e+PgwYNISEhAu3bt3vgx7O3t8ejRI4WJTBMSElBRUYHevXu/zXSJ6D1WU13jyZMncHBwgIaGBg4fPowmTZrUUYYNS6PuoR4QEABnZ2e0adMGT58+xZ49e5CYmIiffvqprlNrECoqKiCRSODh4aEw2YG5uTnKysqwadMmuLi4ICkpqUpv8MGDB8PGxgaTJ0/Ghg0bUFFRAS8vLwwZMkTotR4UFIRBgwahQ4cO+Pzzz/H8+XMcO3YM8+fPFx4nKSkJ69atw8iRI3H8+HFER0fj6NGjACBMkvXFF1/gm2++gaGhIX788UccP34cMTExr31+CQkJ+OOPP4Qe0FTJ19cXHh4e6NmzJz744ANs2LABhYWF8PT0hL6+PqZMmQJfX18YGBhAT08Ps2bNgr29vTBrvYODAywtLTFx4kSsW7cOubm5CAwMhJeXl0LPZHmPuIKCAty7dw9paWnQ0NAQiu4uLi4ICQlBjx490Lt3b1y/fh2LFi2Ci4uLQq/hmo5TOYlEgs6dO0MsFiMlJQWzZ8+Gj48POnXqVIt7sXEaM2YM5s6di9DQUPj5+cHPzw8+Pj6oqKhA37598fjxYyQlJUFPTw8eHh7CdsuWLYOhoSFatGiBhQsXwsjICCNHjlQq5pIlSzBjxgw0b94czs7OePr0KZKSkjBr1iylzlVmZmYoKChAfHw8rK2toaWlhY4dO2LChAlwd3dHcHAwevTogXv37iE+Ph7dunWr8Yeb3Nxc5Obm4vr16wAqh47R1dVFmzZt3mhiKqq/SkpKhLFO8/PzsXnzZhQUFFQ76aPc9evXUVBQgNzcXBQXFwvnRktLS4VJfonelmnTpmHMmDFV5kORCwsLw+jRo6uM/2tqaoqAgADExsa+8gdsIqLGxMvLC3v27MGhQ4egq6srXAfo6+sLd1O+7hqxc+fOcHJywrRp07Bt2zaUlZXB29sbn3/+ebXDPhBRw1NTXUNeTC8qKkJUVBSePHmCJ0+eAKgc4vblO6pJeY26oJ6Xlwd3d3fk5ORAX18f3bp1w08//SRMbkd/T1xcHLKysqr0YLK2tkZISAjWrl2LgIAA9OvXD6tXr4a7u7vQRkVFBUeOHMGsWbPQr18/aGtrw9nZGcHBwUKb/v37Izo6GsuXL8eaNWugp6eHfv36KcT66quvcPbsWSxduhR6enoICQkRJshSV1fHsWPH4O/vDxcXFxQUFMDc3ByRkZEYOnToa59fWFgY+vTpAwsLi7+zmxqccePG4d69e1i8eDFyc3PRvXt3xMbGChOLrl+/HioqKhg1ahRKSkrg6OgoTEYLVPYij4mJwcyZM2Fvbw9tbW14eHhg2bJlCnF69Ogh/L9UKsWePXvQtm1bZGZmAgACAwMhEokQGBiIO3fuQCwWw8XFpcqt5jUdp3JXrlxBQEAAHj58CDMzMyxcuBA+Pj5vY1fRS9TU1ODt7Y1169Zh5syZWL58OcRiMVavXo2bN2+iWbNmsLGxqTKx7Jo1azB79mxcu3YN3bt3x5EjR5QuJHp4eODZs2dYv349/Pz8YGRkhNGjRwNQ7lzVp08fzJgxA+PGjcODBw8QFBSEJUuWQCKRCBOe3rlzB0ZGRrCzs8Pw4cNrzGXbtm0KkyzLz2cSiaTGSWWoYYmNjUXLli0BVN5BYWFhgejoaPTv37/GbaZOnYoTJ04I/5afG//44w+YmZnVZrrUSKmpqcHIyKjadVKpFOfPn8eOHTuqrNPX18egQYMQFhbGgjoR0f+RD4318mf9i9d/ylwj7t69G97e3hg0aJDwXevbb7+t9fyJ6P1QU10jNTUVp0+fBgCFoSUBfl/4u0Syl8c+oAYjNTUVtra2kEqlsLGxqet0iIjeqsTERAwYMAD5+fk19pQkIiJ6H8ivy9vOf/1dkETUOGSuaTg/Lpr5H63rFIgapYZ0HqlvOIY6EREREREREREREZESWFAnIiIiIiIiIiIiIlJCox5DnYiI6q/+/fuDo5YRERERERER0bvEHupEREREREREREREREpgQZ2IiIiIiIiIiIiISAksqBMRERERERERERERKYFjqBMREREREb0DB8a2hI2NTV2nQUT0VmWuGVbXKRARvVPsoU5EREREREREREREpAQW1ImIiIiIiIiIiIiIlMCCOhERERERERERERGRElhQJyIiIiIiIiIiIiJSAgvqRERERERERERERERKYEGdiIiIiIiIiIiIiEgJLKgTERERERERERERESmBBXUiIiIiIiIiIiIiIiWwoE5EREREREREREREpAQW1ImIiIiIiIiIiIiIlMCCOhERERERERERERGREt64oJ6Tk4P09PQa1xcXFyM1NRUFBQU1trl06RJu377NGO8gBgBcvny53j8PxmAMxmAMxmAMxmAMxmCM+hwDAK5du1arMRrKvmIMxmAMxmAMxmAMxnhfYlRL9oaCgoJkJiYmNa7PyMiQAZAlJyfX2MbS0lLm4+PDGLUcQyqVygDU++fBGIzBGIzBGIzBGIzBGIxRn2PIr8vFYnGtxZDJGsa+YgzGYAzGYAzGYAzGeJ9iVOeNC+rZ2dmyCxcu1Li+qKhIJpVKZU+fPq2xzcWLF2V//vknY9RyDPmFe1RUVL1+HozBGIzBGIzBGIzBGIzBGPU5hvy6fO/evbUWQyZrGPuKMRiDMRiDMRiDMRjjfYpRHZFMJpO9WZ92qi9SU1Nha2sLqVQKGxubuk6HiIiIiKhR4nU5ERERUcPBSUmJiIiIiIiIiIiIiJTAgjoRERERERERERERkRJYUCciIiIiIiIiIiIiUgIL6kRERERERERERERESmBBnYiIiIiIiIiIiIhICSyoExEREREREREREREpgQV1IiIiIiIiIiIiIiIlsKBORERERERERERERKQEFtSJiIiIiIiIiIiIiJTAgjoRERERERERERERkRLU6joBIiIiIiKixuCz/TnA/qN1nQYR1SBzzbC6TqFeMvPneY2oLvCcVXfYQ52IiIiIiIiIiIiISAksqBMRERERERERERERKYEFdSIiIiIiIiIiIiIiJbCgTkRERERERERERESkBBbUiYiIiIiIiIiIiIiUwII61UuJiYkQiUR49OhRXadCRO+xiIgINGvWTPj3kiVL0L179zrLh4iIiIiIiIjqNxbU/8+aNWsgEokwZ86cuk6lXisvL8eiRYvQrl07NG3aFB06dMDy5cshk8kAAGVlZZg/fz6srKygra2NVq1awd3dHdnZ2QqPk5qaiiFDhqBZs2YwNDTE9OnTUVBQ8Mb57N+/H927d4eWlhbatm2Lr7/+ukqbxMRE2NjYQFNTE+bm5oiIiFBY//TpU8yZMwdt27ZF06ZN0adPH5w5c0ahzd27dzFp0iS0atUKWlpacHJywrVr194434YiNDQUZmZmaNKkCXr37o3ff/9dWPfs2TN4eXnB0NAQOjo6GDVqFO7evauwfVZWFoYNGwYtLS00b94cc+fOxfPnz4X1OTk5GD9+PDp27AgVFZUa37cbNmxAp06d0LRpU5iamsLHxwfPnj0T1puZmUEkElX58/LyEtrcuHEDn376KcRiMfT09DB27Ngq+dKbmzRpkrC/1dXV0a5dO8ybN0/h9akNfn5+iI+Pf2uP93LB/u/497//jf79+0NPT48/GDZCL74nRCIRDA0N4eTkhAsXLtS4zfnz5+Hq6gpTU1M0bdoUnTt3xsaNG99h1lTfVfcZ+OLfkiVLkJmZCZFIBFVVVdy5c0dh+5ycHKipqUEkEiEzM7PK4zs6OkJVVbXKdRMR0fvu119/hYuLC1q1agWRSIQff/xRYX1BQQG8vb3RunVrNG3aFJaWlti2bZtCm9zcXEycOBHGxsbQ1taGjY0Nfvjhh3f4LIioMXhVXePhw4eYNWuWUBdp06YN/vWvf+Hx48d1nXa9x4I6gDNnzmD79u3o1q1bXadS761duxZbt27F5s2bcfnyZaxduxbr1q3Dpk2bAABFRUVITU3FokWLkJqaigMHDuDKlSsYMWKE8BjZ2dkYPHgwzM3Ncfr0acTGxuLixYuYNGnSG+Xy3//+FxMmTMCMGTOQkZGBLVu2YP369di8ebPQ5o8//sCwYcMwYMAApKWlYc6cOZg6dSp++uknoc3UqVNx/Phx/Oc//0F6ejocHBwwePBg4UulTCbDyJEjcfPmTRw6dAjnzp1D27ZtMXjwYBQWFv6NvVk/7du3D76+vggKCkJqaiqsra3h6OiIvLw8AICPjw+OHDmC6OhonDhxAtnZ2fjss8+E7cvLyzFs2DCUlpYiOTkZkZGRiIiIwOLFi4U2JSUlEIvFCAwMhLW1dbV57NmzB/7+/ggKCsLly5cRFhaGffv2YcGCBUKbM2fOICcnR/g7fvw4AGDMmDEAgMLCQjg4OEAkEiEhIQFJSUkoLS2Fi4sLKioq3vq+a2ycnJyQk5ODmzdvYv369di+fTuCgoJqNaaOjg4MDQ1rNcZfVVRUBCcnJ4VjlBoX+XsiJycH8fHxUFNTw/Dhw2tsL5VK0bx5c0RFReHixYtYuHAhAgICFD7niF7lxc/ADRs2QE9PT2GZn5+f0NbExAS7du1S2D4yMhImJibVPnZWVhaSk5Ph7e2N8PDwWn0eRERvW2FhIaytrREaGlrtel9fX8TGxiIqKgqXL1/GnDlz4O3tjcOHDwtt3N3dceXKFRw+fBjp6en47LPPMHbsWJw7d+5dPQ0iagReVdfIzs5GdnY2vvnmG2RkZCAiIgKxsbGYMmVKHWdd/zX6gnpBQQEmTJiAHTt24B//+Eddp1PvJScn45NPPsGwYcNgZmaG0aNHw8HBQeihrK+vj+PHj2Ps2LHo1KkT7OzssHnzZkilUmRlZQEAYmJioK6ujtDQUHTq1Am9evXCtm3b8MMPP+D69esK8ZKSktCtWzc0adIEdnZ2yMjIENb95z//wciRIzFjxgy0b98ew4YNQ0BAANauXSv0mN+2bRvatWuH4OBgdO7cGd7e3hg9ejTWr18PACguLsYPP/yAdevWoV+/fjA3N8eSJUtgbm6OrVu3AgCuXbuGU6dOYevWrejVqxc6deqErVu3ori4GN99912t7/P3TUhICKZNmwZPT0+hp4aWlhbCw8Px+PFjhIWFISQkBAMHDoStrS0kEgmSk5Nx6tQpAMDPP/+MS5cuISoqCt27d4ezszOWL1+O0NBQlJaWAqj8BXbjxo1wd3eHvr5+tXkkJyfjww8/xPjx42FmZgYHBwe4uroq9JYXi8UwNjYW/mJiYtChQwd8/PHHACqPr8zMTERERMDKygpWVlaIjIzE2bNnkZCQUMt7suHT1NSEsbExTE1NMXLkSAwePFj48AeAiooKrF69WrjjxdraGt9//72wXj7009GjR2s8D7ysuiFfwsPD0aVLF2hqaqJly5bw9vYW1oWEhAh31JiamuLLL78U7pZJTEyEp6cnHj9+rNCbE6j80cfPzw8mJibQ1tZG7969kZiY+Mr9MWfOHPj7+8POzk7JPUgNjfw9YWxsjO7du8Pf3x9//vkn7t27V237yZMnY+PGjfj444/Rvn17uLm5wdPTEwcOHHjHmVN99eJnoL6+PkQikcIyHR0doa2HhwckEonC9hKJBB4eHtU+tkQiwfDhwzFz5kx89913KC4urtXnQkT0Njk7O2PFihX49NNPq12fnJwMDw8P9O/fH2ZmZpg+fTqsra0VvmskJydj1qxZ+OCDD9C+fXsEBgaiWbNmkEql7+ppEFEj8Kq6RteuXfHDDz/AxcUFHTp0wMCBA7Fy5UocOXJEYRQAenONvqDu5eWFYcOGYfDgwXWdSoPQp08fxMfH4+rVqwAqb0c/efIknJ2da9xGXoySD5tQUlICDQ0NqKj8/8OzadOmAICTJ08qbDt37lwEBwfjzJkzEIvFcHFxQVlZmfA4TZo0UWjftGlT3L59G7du3QIApKSkVHntHR0dkZKSAgB4/vw5ysvLq30ceS4lJSUAoNBGRUUFmpqaVfJt6EpLSyGVShX2qYqKCgYPHoyUlBRIpVKUlZUprLewsECbNm2EfZ6SkgIrKyu0aNFCaOPo6IgnT57g4sWLSufSp08fSKVS4aL25s2bOHbsGIYOHVpj7lFRUZg8eTJEIhGAytdWJBJBU1NTaNekSROoqKg0ute2tmVkZCA5ORkaGhrCstWrV2PXrl3Ytm0bLl68CB8fH7i5ueHEiRMK277qPPA6W7duhZeXF6ZPn4709HQcPnwY5ubmwnoVFRV8++23uHjxIiIjI5GQkIB58+YBqDzGXu7RKe/N6e3tjZSUFOzduxcXLlzAmDFjGv1QUPRmCgoKEBUVBXNz8ze6q+Lx48cwMDCoxcyosRoxYgTy8/OFz7+TJ08iPz8fLi4uVdrKZDJIJBK4ubnBwsIC5ubmCj+IEhHVd3369MHhw4dx584dyGQy/PLLL7h69SocHBwU2uzbtw8PHz5ERUUF9u7di2fPnqF///51lzgRNWjV1TVe9vjxY+jp6UFNTe0dZ9ewNOqC+t69e5GamorVq1fXdSoNhr+/Pz7//HNYWFhAXV0dPXr0wJw5czBhwoRq2z979gzz58+Hq6sr9PT0AAADBw5Ebm4uvv76a5SWliI/Px/+/v4AKm9NflFQUBCGDBki9By+e/cuDh48CKCyCHvgwAHEx8ejoqICV69eRXBwsMLj5ObmKhRuAaBFixZ48uQJiouLoaurC3t7eyxfvhzZ2dkoLy9HVFQUUlJShMeQF4QDAgKQn5+P0tJSrF27Frdv366Sb0N3//59lJeXV7tPc3NzkZubCw0NjSpjTsvXAzW/JvJ1yho/fjyWLVuGvn37Ql1dHR06dED//v1rHE7jxx9/xKNHjxSGFrKzs4O2tjbmz5+PoqIiFBYWws/PD+Xl5Y3uta0NMTEx0NHRQZMmTWBlZYW8vDzMnTsXQOWPGatWrUJ4eDgcHR3Rvn17TJo0CW5ubti+fbvC47zqPPA6K1aswFdffYXZs2ejY8eO6NWrl8KY/HPmzMGAAQNgZmaGgQMHYsWKFdi/fz8AQENDo0qPTh0dHWRlZUEikSA6OhofffQROnToAD8/P/Tt27dK706iF8nfEzo6OtDV1cXhw4exb98+hR+YXyU5ORn79u3D9OnTazlTaozU1dXh5uYmDN8SHh4ONzc3qKurV2kbFxeHoqIiODo6AgDc3NwQFhb2TvMlIqpNmzZtgqWlJVq3bg0NDQ04OTkhNDQU/fr1E9rs378fZWVlMDQ0hKamJr744gscPHhQofMGEdHbVF1d40X379/H8uXL+X3hLWi0BfU///wTs2fPxu7du6v0Pqa/bv/+/di9ezf27NmD1NRUREZG4ptvvkFkZGSVtmVlZRg7dixkMpkwfAoAdOnSBZGRkQgODoaWlhaMjY3Rrl07tGjRokpRwd7eXvh/AwMDdOrUCZcvXwYATJs2Dd7e3hg+fDg0NDRgZ2eHzz//HACULk4AlUPHyGQymJiYQFNTE99++y1cXV2Fx1BXV8eBAwdw9epVGBgYQEtLC7/88gucnZ3fKA69XYmJiVi1ahW2bNkijNd/9OhRLF++vNr2YWFhcHZ2RqtWrYRlYrEY0dHROHLkCHR0dKCvr49Hjx7BxsaGr+1bIJ+74PTp0/Dw8ICnpydGjRoFALh+/TqKioowZMgQocCoo6ODXbt24caNGwqP86rzwKvk5eUhOzsbgwYNqrFNXFwcBg0aBBMTE+jq6mLixIl48OABioqKatwmPT0d5eXl6Nixo0LuJ06cqJI70Yvk74m0tDT8/vvvcHR0hLOzM27dugVnZ2fhWOrSpUuVbTMyMvDJJ58gKChIoXcc0ds0efJkREdHIzc3F9HR0Zg8eXK17cLDwzFu3Dih55OrqyuSkpJ4DiSiBmPTpk04deoUDh8+DKlUiuDgYHh5eSEuLk5os2jRIjx69AhxcXE4e/YsfH19MXbsWKSnp9dh5kTUkFVX15B78uQJhg0bBktLS2GoUvrrGm3/fqlUiry8PNjY2AjLysvL8euvv2Lz5s0oKSmBqqpqHWZYP82dO1fopQ4AVlZWuHXrFlavXq0wxqa8mH7r1i0kJCQIvdPlxo8fj/Hjx+Pu3bvQ1taGSCRCSEgI2rdvr3QuIpEIa9euxapVq5CbmwuxWIz4+HgAEB7H2NgYd+/eVdju7t270NPTE4aZ6dChA06cOIHCwkI8efIELVu2xLhx4xRysbW1RVpaGh4/fozS0lKIxWL07t0bPXv2fIO9V/8ZGRlBVVW12n0q78FbWlqKR48eKfRSl68HKl+TF8celK+Xr1PWokWLMHHiREydOhVA5bFYWFiI6dOnY+HChQoF8Vu3biEuLq7acYcdHBxw48YN3L9/H2pqamjWrBmMjY3f6Fik6mlraws9dMLDw2FtbY2wsDBMmTJFGKf86NGjVSa8e3EInr9D/h6vSWZmpjD+78qVK2FgYICTJ09iypQpKC0thZaWVrXbFRQUQFVVFVKptMrnyIvjERO97MX3BADs3LkT+vr62LFjB3bu3CmMQf1yj+BLly5h0KBBmD59OgIDA99pztS4WFlZwcLCAq6urujcuTO6du2KtLQ0hTYPHz7EwYMHUVZWptBhory8HOHh4Vi5cuU7zpqI6O0qLi7GggULcPDgQQwbNgwA0K1bN6SlpeGbb77B4MGDcePGDWzevBkZGRnCD+HW1tb47bffEBoaim3bttXlUyCiBuhVdY2nT5/CyckJurq6OHjwYLV3GNKbabRdLAcNGoT09HShJ1haWhp69uyJCRMmIC0tjcX0v6ioqKhKz11VVVVUVFQI/5YX069du4a4uLhXjg3bokUL6OjoYN++fWjSpAmGDBmisF4+kSUA5Ofn4+rVq+jcuXOV+CYmJtDQ0MB3330He3t7iMViAJU9W+VFdrnjx48r9HiV09bWRsuWLZGfn4+ffvoJn3zySZU2+vr6EIvFuHbtGs6ePVttm4ZMQ0MDtra2Cvu0oqIC8fHxsLe3h62tLdTV1RXWX7lyBVlZWcI+t7e3R3p6OvLy8oQ2x48fh56eHiwtLZXOpaZjEYAwKa2cRCJB8+bNhQvi6hgZGaFZs2ZISEhAXl4eRowYoXQu9HoqKipYsGABAgMDUVxcDEtLS2hqaiIrKwvm5uYKf6ampgrbKnMeqI6uri7MzMyqnAPkpFIpKioqEBwcDDs7O3Ts2BHZ2dkKbTQ0NFBeXq6wrEePHigvL0deXl6V3N/kRyEikUgEFRUVFBcXw8TERDiO2rZtK7S5ePEiBgwYAA8PDxYq6Z2YPHkyEhMTa+ydvnv3brRu3Rrnz59XuM4ODg5GRERElXMmEVF9U1ZWhrKysld+75Xfzfi678ZERG9LTXWNJ0+ewMHBARoaGjh8+DBH6XhLGm0PdV1dXXTt2lVhmba2NgwNDassJ+W5uLhg5cqVaNOmDbp06YJz584hJCRE+NJVVlaG0aNHIzU1FTExMSgvLxfGxTYwMBAmJNy8eTP69OkDHR0dHD9+HHPnzsWaNWuqjL29bNkyGBoaokWLFli4cCGMjIwwcuRIAJVjQ33//ffo378/nj17Joxp/OKEhjNmzMDmzZsxb948TJ48GQkJCdi/fz+OHj0qtPnpp58gk8nQqVMnXL9+HXPnzoWFhQU8PT2FNtHR0RCLxWjTpg3S09Mxe/ZsjBw5slHedu/r6wsPDw/07NkTH3zwATZs2IDCwkJ4enpCX18fU6ZMga+vLwwMDKCnp4dZs2bB3t4ednZ2ACp7hFtaWmLixIlYt24dcnNzERgYCC8vL4WeyfIecQUFBbh37x7S0tKgoaEhFN1dXFwQEhKCHj16oHfv3rh+/ToWLVoEFxcXhR/MKioqIJFI4OHhUe2kHBKJBJ07d4ZYLEZKSgpmz54NHx8fdOrUqRb3YuM0ZswYzJ07F6GhofDz84Ofnx98fHxQUVGBvn374vHjx0hKSoKenp7CHS+vOg+8zpIlSzBjxgw0b94czs7OePr0KZKSkjBr1iyYm5ujrKwMmzZtgouLC5KSkqr0JjIzM0NBQQHi4+NhbW0NLS0tdOzYERMmTIC7uzuCg4PRo0cP3Lt3D/Hx8ejWrVuNP9zI5xm4fv06gMqhY3R1ddGmTRtOMtlIlJSUCJ+J+fn52Lx5MwoKCqqd9BGoHOZl4MCBcHR0hK+vr7Ctqqqq8MMx0ds2bdo0jBkzpso1mVxYWBhGjx5d5Xra1NQUAQEBiI2NfeUP2ERE74OCggLhmgwA/vjjD6SlpcHAwABt2rTBxx9/jLlz56Jp06Zo27YtTpw4gV27diEkJAQAhAmZv/jiC3zzzTcwNDTEjz/+iOPHjyMmJqaunhYRNVA11TXkxfSioiJERUXhyZMnePLkCYDKIW7Zmfiva7QFdaodmzZtwqJFi/Dll18iLy8PrVq1whdffIHFixcDAO7cuYPDhw8DALp3766w7S+//CLMeP77778jKCgIBQUFsLCwwPbt2zFx4sQq8dasWYPZs2fj2rVr6N69O44cOSIU5QEgMjISfn5+kMlksLe3R2JiIj744ANhfbt27XD06FH4+Phg48aNaN26NXbu3ClMogVUzoAcEBCA27dvw8DAAKNGjcLKlSsVbpHJycmBr68v7t69i5YtW8Ld3R2LFi362/uzPho3bhzu3buHxYsXIzc3F927d0dsbKwwsej69euhoqKCUaNGoaSkBI6OjtiyZYuwvaqqKmJiYjBz5kzY29tDW1sbHh4eWLZsmUKcHj16CP8vlUqxZ88etG3bFpmZmQCAwMBAiEQiBAYG4s6dOxCLxcIPPi+Ki4tDVlZWjT3trly5goCAADx8+BBmZmZYuHAhfHx83sauopeoqanB29sb69atw8yZM7F8+XKIxWKsXr0aN2/eRLNmzWBjY1NlYtnXnQdexcPDA8+ePcP69evh5+cHIyMjjB49GkDlbbkhISFYu3YtAgIC0K9fP6xevRru7u7C9n369MGMGTMwbtw4PHjwAEFBQViyZAkkEokw4emdO3dgZGQEOzs7DB8+vMZctm3bhqVLlwr/lk9qJZFIapxUhhqW2NhYtGzZEkDlD/8WFhaIjo4WPhtf9v333+PevXuIiopCVFSUsPzFcyHR26ampgYjI6Nq10mlUpw/fx47duyosk5fXx+DBg1CWFgYC+pE9N47e/YsBgwYIPzb19cXQOW1Y0REBPbu3YuAgABMmDABDx8+RNu2bbFy5UrMmDEDQOXwbMeOHYO/vz9cXFxQUFAAc3NzREZGYujQoXXynIio4aqprpGamorTp08DQJUJkf/44w+YmZm9qxQbHJHs5bEPqMFITU2Fra0tpFKpwljxREQNQWJiIgYMGID8/Pwae0oSERG9D+TX5W3ns2cq0fsscw1/8PsrzPyPvr4REb11PGfVnUY7hjoRERERERERERER0ZtgQZ2IiIiIiIiIiIiISAkcQ52IiOql/v37g6OWEREREREREdG7xB7qRERERERERERERERKYEGdiIiIiIiIiIiIiEgJLKgTERERERERERERESmBY6gTERERERG9AwfGtoSNjU1dp0FE9FZlrhlW1ykQEb1T7KFORERERERERERERKQEFtSJiIiIiIiIiIiIiJTAgjoRERERERERERERkRJYUCciIiIiIiIiIiIiUgIL6kRERERERERERERESmBBnYiIiIiIiIiIiIhICSyoExEREREREREREREpgQV1IiIiIiIiIiIiIiIlsKBORERERERERERERKQEFtSJiIiIiIiIiIiIiJTAgjoRERERERERERERkRLeuKCek5OD9PT0GtcXFxcjNTUVBQUFNba5dOkSbt++zRjvIAYAXL58ud4/D8ZgDMZgDMZgDMZgDMZgjPocAwCuXbtWqzEayr5iDMZgDMZgDMZgDMZ4X2JUS/aGgoKCZCYmJjWuz8jIkAGQJScn19jG0tJS5uPjwxi1HEMqlcoA1PvnwRiMwRiMwRiMwRiMwRiMUZ9jyK/LxWJxrcWQyRrGvmIMxmAMxmAMxmAMxnifYlTnjQvq2dnZsgsXLtS4vqioSCaVSmVPnz6tsc3Fixdlf/75J2PUcgz5hXtUVFS9fh6MwRiMwRiMwRiMwRiMwRj1OYb8unzv3r21FkMmaxj7ijEYgzEYgzEYgzEY432KUR2RTCaTvVmfdqovUlNTYWtrC6lUChsbm7pOh4iIiIioUeJ1OREREVHDwUlJiYiIiIiIiIiIiIiUwII6EREREREREREREZESWFAnIiIiIiIiIiIiIlICC+pEREREREREREREREpgQZ2IiIiIiIiIiIiISAksqBMRERERERERERERKYEFdSIiIiIiIiIiIiIiJbCgTkRERERERERERESkBBbUiYiIiIiIiIiIiIiUwII6EREREREREREREZES1Oo6ASIiIiIiosbgs/05wP6jdZ0GEf0FmWuG1XUK7y0zf57XiN4VnoveD+yhTkRERERERERERESkBBbUiYiIiIiIiIiIiIiUwII6EREREREREREREZESWFAnIiIiIiIiIiIiIlICC+pERNRgRUREoFmzZsK/lyxZgu7du9dZPkRERERERERUvzXqgvqSJUsgEokU/iwsLOo6rXrPzMysyn4ViUTw8vICADx79gxeXl4wNDSEjo4ORo0ahbt379Zx1lX179+/ynOYMWOGsP7BgwdwcnJCq1atoKmpCVNTU3h7e+PJkyd1mPX7ITQ0FGZmZmjSpAl69+6N33//XVinzOuflZWFYcOGQUtLC82bN8fcuXPx/PlzYX1OTg7Gjx+Pjh07QkVFBXPmzKk2jw0bNqBTp05o2rQpTE1N4ePjg2fPngnrX3esAsCNGzfw6aefQiwWQ09PD2PHjn0vj9f6ZtKkScL+VldXR7t27TBv3jyF16c2+Pn5IT4+/q093ssF+7/j3//+N/r37w89PT2IRCI8evTorTwu1Q8vvidEIhEMDQ3h5OSECxcu1LgNP4fo76ruM/DFvyVLliAzMxMikQiqqqq4c+eOwvY5OTlQU1ODSCRCZmZmlcd3dHSEqqoqzpw5846eERFR7fv111/h4uKCVq1aQSQS4ccff1RYf/fuXUyaNAmtWrWClpYWnJyccO3atWofSyaTwdnZudrHISKqyetqGfxuWfsadUEdALp06YKcnBzh7+TJk3WdUr135swZhX16/PhxAMCYMWMAAD4+Pjhy5Aiio6Nx4sQJZGdn47PPPqvLlGs0bdo0heeybt06YZ2Kigo++eQTHD58GFevXkVERATi4uIUiu6N0b59++Dr64ugoCCkpqbC2toajo6OyMvLA/D617+8vBzDhg1DaWkpkpOTERkZiYiICCxevFhoU1JSArFYjMDAQFhbW1ebx549e+Dv74+goCBcvnwZYWFh2LdvHxYsWCC0ed2xWlhYCAcHB4hEIiQkJCApKQmlpaVwcXFBRUXFW993jY2TkxNycnJw8+ZNrF+/Htu3b0dQUFCtxtTR0YGhoWGtxvirioqK4OTkpHCMUuMif0/k5OQgPj4eampqGD58eI3t+TlEf9eLn4EbNmyAnp6ewjI/Pz+hrYmJCXbt2qWwfWRkJExMTKp97KysLCQnJ8Pb2xvh4eG1+jyIiN6lwsJCWFtbIzQ0tMo6mUyGkSNH4ubNmzh06BDOnTuHtm3bYvDgwSgsLKzSfsOGDRCJRO8ibSJqQF5Xy+B3y9rX6AvqampqMDY2Fv6MjIzqOqV6TywWK+zTmJgYdOjQAR9//DEeP36MsLAwhISEYODAgbC1tYVEIkFycjJOnToFoLKgOmXKFLRr1w5NmzZFp06dsHHjxipxdu7cic6dO6NJkyawsLDAli1bFNbfvn0brq6uMDAwgLa2Nnr27InTp08L6w8dOgQbGxs0adIE7du3x9KlSxV6QQOAlpaWwnPR09MT1v3jH//AzJkz0bNnT7Rt2xaDBg3Cl19+id9+++1t7s56JyQkBNOmTYOnpycsLS2xbds2aGlpITw8XKnX/+eff8alS5cQFRWF7t27w9nZGcuXL0doaChKS0sBVP4au3HjRri7u0NfX7/aPJKTk/Hhhx9i/PjxMDMzg4ODA1xdXRV6y7/qWAWApKQkZGZmIiIiAlZWVrCyskJkZCTOnj2LhISEWt6TDZ+mpiaMjY1hamqKkSNHYvDgwcKFAABUVFRg9erVwrnA2toa33//vbA+MTERIpEIR48eRbdu3dCkSRPY2dkhIyOjxpjVDfkSHh6OLl26QFNTEy1btoS3t7ewLiQkBFZWVtDW1oapqSm+/PJLFBQUCPE9PT3x+PFjhd6cQOWPPn5+fjAxMYG2tjZ69+6NxMTEV+6POXPmwN/fH3Z2dkruQWpo5O8JY2NjdO/eHf7+/vjzzz9x7969atvzc4j+rhc/A/X19SESiRSW6ejoCG09PDwgkUgUtpdIJPDw8Kj2sSUSCYYPH46ZM2fiu+++Q3Fxca0+FyKid8XZ2RkrVqzAp59+WmXdtWvXcOrUKWzduhW9evVCp06dsHXrVhQXF+O7775TaJuWlobg4GD+6EhEb+x1tQx+t6x9jb6gfu3aNbRq1Qrt27fHhAkTkJWVVdcpNSilpaWIiorC5MmTIRKJIJVKUVZWhsGDBwttLCws0KZNG6SkpACoLKK1bt0a0dHRuHTpEhYvXowFCxZg//79wja7d+/G4sWLsXLlSly+fBmrVq3CokWLEBkZCQAoKCjAxx9/jDt37uDw4cM4f/485s2bJ/Qq/u233+Du7o7Zs2fj0qVL2L59OyIiIrBy5UqF/Hfv3g0jIyN07doVAQEBKCoqqvG5Zmdn48CBA8IJrDEqLS2FVCpVeH1VVFQwePBgpKSkKPX6p6SkwMrKCi1atBDaODo64smTJ7h48aLSufTp0wdSqVQooN+8eRPHjh3D0KFDa8z9xWMVqCyKikQiaGpqCu2aNGkCFRUV3s3ylmVkZCA5ORkaGhrCstWrV2PXrl3Ytm0bLl68CB8fH7i5ueHEiRMK286dOxfBwcE4c+YMxGIxXFxcUFZWplTcrVu3wsvLC9OnT0d6ejoOHz4Mc3NzYb2Kigq+/fZbXLx4EZGRkUhISMC8efMAVB5jL/folPfm9Pb2RkpKCvbu3YsLFy5gzJgxr7zdl+hlBQUFiIqKgrm5udJ3VfBziGrTiBEjkJ+fL3z+nTx5Evn5+XBxcanSViaTQSKRwM3NDRYWFjA3N1f4QZSIqKEqKSkBUPmdQU5FRQWampoK3x+Kioowfvx4hIaGwtjY+J3nSUQNR3W1DKp9anWdQF3q3bs3IiIi0KlTJ+Tk5GDp0qX46KOPkJGRAV1d3bpOr0H48ccf8ejRI0yaNAkAkJubCw0NjSpjDrdo0QK5ubkAAHV1dSxdulRY165dO6SkpGD//v0YO3YsACAoKAjBwcHCUCHt2rUTCuMeHh7Ys2cP7t27hzNnzsDAwAAAFIpkS5cuhb+/v9Crqn379li+fDnmzZsnDDkxfvx4tG3bFq1atcKFCxcwf/58XLlyBQcOHFDI3dXVFYcOHUJxcTFcXFywc+fOt7T36p/79++jvLxcoRgOVL6+//vf/5R6/XNzc6vdXr5OWePHj8f9+/fRt29fyGQyPH/+HDNmzKjxlqeXj1UAsLOzg7a2NubPn49Vq1ZBJpPB398f5eXlyMnJUToXql5MTAx0dHTw/PlzlJSUQEVFBZs3bwZQ+WVk1apViIuLg729PYDK9+nJkyexfft2hYJhUFAQhgwZAqBy+IHWrVvj4MGDwvniVVasWIGvvvoKs2fPFpb16tVL+P8Xx+c3MzPDihUrMGPGDGzZsgUaGhoKPTrlsrKyIJFIkJWVhVatWgGoHLs9NjYWEokEq1at+gt7ixoD+XsCqLydvGXLloiJiYGKyqv7P/BziN4FdXV1uLm5ITw8HH379kV4eDjc3Nygrq5epW1cXByKiorg6OgIAHBzc0NYWBgmTpz4rtMmInqn5J2FAgICsH37dmhra2P9+vW4ffu2wvcHHx8f9OnTB5988kkdZktEDUF1tQyqfY26h7qzszPGjBmDbt26wdHREceOHcOjR48UekLT3xMWFgZnZ2ehqKSs0NBQ2NraQiwWQ0dHB//+97+FuwcKCwtx48YNTJkyBTo6OsLfihUrcOPGDQCVt8/16NFDKKa/7Pz581i2bJnC9vLx0uW90KdPnw5HR0dYWVlhwoQJ2LVrFw4ePCjEkFu/fj1SU1Nx6NAh3LhxA76+vm+6m6gWJCYmYtWqVdiyZQtSU1Nx4MABHD16FMuXL6+2fXXHqlgsRnR0NI4cOQIdHR3o6+vj0aNHsLGxeW2Bi15vwIABSEtLw+nTp+Hh4QFPT0+MGjUKAHD9+nUUFRVhyJAhCu/TXbt2VXkPygvuAGBgYIBOnTrh8uXLr42fl5eH7OxsDBo0qMY2cXFxGDRoEExMTKCrq4uJEyfiwYMHr7xbJT09HeXl5ejYsaNC7idOnKiSO9GL5O+JtLQ0/P7773B0dISzszNu3boFZ2dn4Vjq0qWLwnb8HKJ3ZfLkyYiOjkZubi6io6MxefLkatuFh4dj3LhxUFOr7Lvj6uqKpKQkngOJqMFTV1fHgQMHcPXqVRgYGEBLSwu//PILnJ2dhe8Phw8fRkJCAjZs2FC3yRJRg/BX62709zTqHuova9asGTp27Ijr16/XdSoNwq1btxAXF6fQo9vY2BilpaV49OiRQi/lu3fvCj089+7dCz8/PwQHB8Pe3h66urr4+uuvhfHP5eMX79ixA71791aIqaqqCgBo2rTpK3MrKCjA0qVLq50M9cXb814kj3X9+nV06NBB4TkZGxvDwsICBgYG+Oijj7Bo0SK0bNnylTk0REZGRlBVVcXdu3cVlstfX2Vef2NjY4VxzuXr5euUtWjRIkycOBFTp04FAFhZWaGwsBDTp0/HwoULFQri1R2rcg4ODrhx4wbu378PNTU1NGvWDMbGxmjfvr3SuVD1tLW1hTtHwsPDYW1tjbCwMEyZMkV4nx89erTKhHcvDsHzd7zuPJGZmSmM/7ty5UoYGBjg5MmTmDJlCkpLS6GlpVXtdgUFBVBVVYVUKhXOSXIvjkdM9LIX3xNA5Vwh+vr62LFjB3bu3CmMQf1yj2B+DtG7YmVlBQsLC7i6uqJz587o2rUr0tLSFNo8fPgQBw8eRFlZGbZu3SosLy8vR3h4eJXh9YiIGhpbW1ukpaXh8ePHKC0thVgsRu/evdGzZ08AQEJCAm7cuFHlrt1Ro0bho48+eu28O0REcq+qZVDtYhfLFxQUFODGjRv8AvqWSCQSNG/eHMOGDROW2draQl1dHfHx8cKyK1euICsrS+hlmpSUhD59+uDLL79Ejx49YG5urtCjqUWLFmjVqhVu3rwJc3Nzhb927doBALp164a0tDQ8fPiw2txsbGxw5cqVKtubm5vX2PNY/oXxVceHfIx2+dh5jY2GhgZsbW0VXt+KigrEx8fD3t5eqdff3t4e6enpyMvLE9ocP34cenp6sLS0VDqXoqKiKq+lvLgpk8kUlld3rL7MyMgIzZo1Q0JCAvLy8jBixAilc6HXU1FRwYIFCxAYGIji4mJYWlpCU1MTWVlZVd6jpqamCtvKJ7QFgPz8fFy9ehWdO3d+bUxdXV2YmZkpHI8vkkqlqKioQHBwMOzs7NCxY0dkZ2crtNHQ0EB5ebnCsh49eqC8vBx5eXlVcucYmfQmRCIRVFRUUFxcDBMTE+E4atu2bY3bNPbPIap9kydPRmJiYo2903fv3o3WrVvj/Pnzwh0X8on3IiIiqpwziYgaKn19fYjFYly7dg1nz54Vhnfx9/fHhQsXFM6RQOUdZy9P/kxE9CrK1DKodjTqHup+fn5wcXFB27ZtkZ2djaCgIKiqqsLV1bWuU6v3KioqIJFI4OHhIdzuC1ReVEyZMgW+vr4wMDCAnp4eZs2aBXt7e2H24X/+85/YtWsXfvrpJ7Rr1w7/+c9/cObMGaFYDlSOgf6vf/0L+vr6cHJyQklJCc6ePYv8/Hz4+vrC1dUVq1atwsiRI7F69Wq0bNkS586dQ6tWrWBvb4/Fixdj+PDhaNOmDUaPHg0VFRWcP38eGRkZwtAxe/bswdChQ2FoaIgLFy7Ax8cH/fr1Q7du3QAAx44dw927d9GrVy/o6Ojg4sWLmDt3Lj788EOYmZm90/39PvH19YWHhwd69uyJDz74ABs2bEBhYSE8PT2Vev0dHBxgaWmJiRMnYt26dcjNzUVgYCC8vLwUeibLLzwLCgpw7949pKWlQUNDQyi6u7i4ICQkBD169EDv3r1x/fp1LFq0CC4uLgq9hms6VuUkEgk6d+4MsViMlJQUzJ49Gz4+PujUqVMt7sXGacyYMZg7dy5CQ0Ph5+cHPz8/+Pj4oKKiAn379sXjx4+RlJQEPT09Yf4DAFi2bBkMDQ3RokULLFy4EEZGRhg5cqRSMZcsWYIZM2agefPmcHZ2xtOnT5GUlIRZs2bB3NwcZWVl2LRpE1xcXJCUlIRt27YpbG9mZoaCggLEx8fD2toaWlpa6NixIyZMmAB3d3cEBwejR48euHfvHuLj49GtW7caL3Zyc3ORm5sr3CWVnp4OXV1dtGnTpsbhq6hhKSkpEeaKyM/Px+bNm1FQUFDtpI8AP4eobkybNg1jxoyp0rNSLiwsDKNHj0bXrl0VlpuamiIgIACxsbH80kdE9VpBQYHCXe1//PEH0tLSYGBggDZt2iA6OhpisRht2rRBeno6Zs+ejZEjR8LBwQHA/7+z7GVt2rRR+M5LRPQqr6pl8Ltl7WvUBfXbt2/D1dUVDx48gFgsRt++fXHq1CmIxeK6Tq3ei4uLQ1ZWVrW9l9avXw8VFRWMGjUKJSUlcHR0xJYtW4T1X3zxBc6dO4dx48ZBJBLB1dUVX375Jf773/8KbaZOnQotLS18/fXXmDt3LrS1tWFlZSVMIKihoYGff/4ZX331FYYOHYrnz5/D0tISoaGhAABHR0fExMRg2bJlWLt2LdTV1WFhYSEMD6KhoYG4uDihGGxqaopRo0YhMDBQyKFp06bYsWMHfHx8UFJSAlNTU3z22Wfw9/evjV1ab4wbNw737t3D4sWLkZubi+7duyM2NlaYWPR1r7+qqipiYmIwc+ZM2NvbQ1tbGx4eHli2bJlCnB49egj/L5VKsWfPHrRt2xaZmZkAgMDAQIhEIgQGBuLOnTsQi8VwcXGpcqv5q45VoLIHfUBAAB4+fAgzMzMsXLgQPj4+b2NX0UvU1NTg7e2NdevWYebMmVi+fDnEYjFWr16NmzdvolmzZrCxsakyseyaNWswe/ZsXLt2Dd27d8eRI0egoaGhVEwPDw88e/YM69evh5+fH4yMjDB69GgAgLW1NUJCQrB27VoEBASgX79+WL16Ndzd3YXt+/TpgxkzZmDcuHF48OABgoKCsGTJEkgkEmHC0zt37sDIyAh2dnYYPnx4jbls27ZNYULmfv36Aaj8UYcTzDQOsbGxwl1Qurq6sLCwQHR0NPr3719te34OUV1QU1ODkZFRteukUinOnz+PHTt2VFmnr6+PQYMGISwsjAV1IqrXzp49iwEDBgj/ls9d4uHhgYiICOTk5MDX1xd3795Fy5Yt4e7ujkWLFtVVukTUQL2qlsHvlrVPJHt57ANqMFJTU2FrawupVAobG5u6ToeI6K1KTEzEgAEDkJ+fX2NPSSIioveB/Lq87fyYuk6FiP6izDX8MbAmZv5H6zoFokaD56L3A8dQJyIiIiIiIiIiIiJSAgvqRERERERERERERERKaNRjqBMRUf3Vv39/cNQyIiIiIiIiInqX2EOdiIiIiIiIiIiIiEgJLKgTERERERERERERESmBBXUiIiIiIiIiIiIiIiWwoE5EREREREREREREpAROSkpERERERPQOHBjbEjY2NnWdBhHRW5W5Zlhdp0BE9E6xhzoRERERERERERERkRJYUCciIiIiIiIiIiIiUgIL6kRERERERERERERESmBBnYiIiIiIiIiIiIhICSyoExEREREREREREREpgQV1IiIiIiIiIiIiIiIlsKBORERERERERERERKQEFtSJiIiIiIiIiIiIiJTAgjoRERERERERERERkRJYUCciIiIiIiIiIiIiUgIL6kRERERERERERERESlB7k8ZFRUX43//+V1u50Ft2+fJlhf8SEREREdG7x+tyIiIiovefhYUFtLS0XttOJJPJZMo+aGpqKmxtbf9WYkRERERERERERERE7xOpVAobG5vXtnujgjp7qNcvxcXFyMzMhJmZGZo2bVrX6RARERERNUq8LiciIiJ6/9VKD3UiIiIiIiIiIiIiosaKk5ISERERERERERERESmBBXUiIiIiIiIiIiIiIiWwoE5EREREREREREREpAQW1ImIiIiIiIiIiIiIlMCCOhERERERERERERGRElhQJyIiIiIiIiIiIiJSAgvqRERERERERERERERKYEGdiIiIiIiIiIiIiEgJLKgTERERERERERERESnh/wEgovu5U0P8gQAAAABJRU5ErkJggg==",
      "text/plain": [
       "<Figure size 1900x520 with 13 Axes>"
      ]
     },
     "metadata": {},
     "output_type": "display_data"
    }
   ],
   "source": [
    "exp.plot_overview([\"uid\", \"slide_id\", \"sample_id\", \"region_name\", \"region_key\"], index=True)"
   ]
  },
  {
   "cell_type": "markdown",
   "metadata": {},
   "source": [
    "## Iterate through `InSituExperiment` using `.iterdata()` method"
   ]
  },
  {
   "cell_type": "code",
   "execution_count": 73,
   "metadata": {},
   "outputs": [
    {
     "name": "stdout",
     "output_type": "stream",
     "text": [
      "Metadata:\n",
      "uid             3118c4e7\n",
      "slide_id         0001879\n",
      "sample_id    Replicate 1\n",
      "Name: 0, dtype: object\n",
      "Data:\n",
      "\u001b[1m\u001b[31mInSituData\u001b[0m\n",
      "\u001b[1mMethod:\u001b[0m\t\tXenium\n",
      "\u001b[1mSlide ID:\u001b[0m\t0001879\n",
      "\u001b[1mSample ID:\u001b[0m\tReplicate 1\n",
      "\u001b[1mPath:\u001b[0m\t\tC:\\Users\\ge37voy\\Github\\InSituPy\\notebooks\\demo_dataset\\demo_insitupy_project\n",
      "\u001b[1mMetadata file:\u001b[0m\t.ispy\n",
      "    ➤ \u001b[34m\u001b[1mimages\u001b[0m\n",
      "       \u001b[1mnuclei:\u001b[0m\t(4706, 4706)\n",
      "       \u001b[1mCD20:\u001b[0m\t(4706, 4706)\n",
      "       \u001b[1mHER2:\u001b[0m\t(4706, 4706)\n",
      "       \u001b[1mDAPI:\u001b[0m\t(4706, 4706)\n",
      "       \u001b[1mHE:\u001b[0m\t(4706, 4706, 3)\n",
      "    ➤\u001b[32m\u001b[1m cells\u001b[0m\n",
      "       \u001b[1mmatrix\u001b[0m\n",
      "           AnnData object with n_obs × n_vars = 6743 × 313\n",
      "           obs: 'transcript_counts', 'control_probe_counts', 'control_codeword_counts', 'total_counts', 'cell_area', 'nucleus_area', 'n_genes', 'leiden', 'annotations-TestKey', 'annotations-demo', 'annotations-demo2', 'annotations-demo3', 'cell_type'\n",
      "           var: 'gene_ids', 'feature_types', 'genome'\n",
      "           uns: 'counts_location', 'leiden', 'leiden_colors', 'neighbors', 'pca', 'umap'\n",
      "           obsm: 'OT', 'X_pca', 'X_umap', 'spatial'\n",
      "           varm: 'OT', 'PCs', 'binned_expression'\n",
      "           layers: 'counts', 'norm_counts'\n",
      "           obsp: 'connectivities', 'distances'\n",
      "       \u001b[1mboundaries\u001b[0m\n",
      "           BoundariesData object with 2 entries:\n",
      "               \u001b[1mcellular\u001b[0m\n",
      "               \u001b[1mnuclear\u001b[0m\n",
      "    ➤ \u001b[33m\u001b[1mregions\u001b[0m\n",
      "       \u001b[1mTMA:\u001b[0m\t1 regions, 1 class ('A-1') \n",
      "Metadata:\n",
      "uid             64e0d8b1\n",
      "slide_id         0001879\n",
      "sample_id    Replicate 1\n",
      "Name: 1, dtype: object\n",
      "Data:\n",
      "\u001b[1m\u001b[31mInSituData\u001b[0m\n",
      "\u001b[1mMethod:\u001b[0m\t\tXenium\n",
      "\u001b[1mSlide ID:\u001b[0m\t0001879\n",
      "\u001b[1mSample ID:\u001b[0m\tReplicate 1\n",
      "\u001b[1mPath:\u001b[0m\t\tC:\\Users\\ge37voy\\Github\\InSituPy\\notebooks\\demo_dataset\\demo_insitupy_project\n",
      "\u001b[1mMetadata file:\u001b[0m\t.ispy\n",
      "    ➤ \u001b[34m\u001b[1mimages\u001b[0m\n",
      "       \u001b[1mnuclei:\u001b[0m\t(4706, 4705)\n",
      "       \u001b[1mCD20:\u001b[0m\t(4706, 4705)\n",
      "       \u001b[1mHER2:\u001b[0m\t(4706, 4705)\n",
      "       \u001b[1mDAPI:\u001b[0m\t(4706, 4705)\n",
      "       \u001b[1mHE:\u001b[0m\t(4706, 4705, 3)\n",
      "    ➤\u001b[32m\u001b[1m cells\u001b[0m\n",
      "       \u001b[1mmatrix\u001b[0m\n",
      "           AnnData object with n_obs × n_vars = 2450 × 313\n",
      "           obs: 'transcript_counts', 'control_probe_counts', 'control_codeword_counts', 'total_counts', 'cell_area', 'nucleus_area', 'n_genes', 'leiden', 'annotations-TestKey', 'annotations-demo', 'annotations-demo2', 'annotations-demo3', 'cell_type'\n",
      "           var: 'gene_ids', 'feature_types', 'genome'\n",
      "           uns: 'counts_location', 'leiden', 'leiden_colors', 'neighbors', 'pca', 'umap'\n",
      "           obsm: 'OT', 'X_pca', 'X_umap', 'spatial'\n",
      "           varm: 'OT', 'PCs', 'binned_expression'\n",
      "           layers: 'counts', 'norm_counts'\n",
      "           obsp: 'connectivities', 'distances'\n",
      "       \u001b[1mboundaries\u001b[0m\n",
      "           BoundariesData object with 2 entries:\n",
      "               \u001b[1mcellular\u001b[0m\n",
      "               \u001b[1mnuclear\u001b[0m\n",
      "    ➤ \u001b[33m\u001b[1mregions\u001b[0m\n",
      "       \u001b[1mTMA:\u001b[0m\t1 regions, 1 class ('A-2') \n",
      "Metadata:\n",
      "uid             e73a8784\n",
      "slide_id         0001879\n",
      "sample_id    Replicate 1\n",
      "Name: 2, dtype: object\n",
      "Data:\n",
      "\u001b[1m\u001b[31mInSituData\u001b[0m\n",
      "\u001b[1mMethod:\u001b[0m\t\tXenium\n",
      "\u001b[1mSlide ID:\u001b[0m\t0001879\n",
      "\u001b[1mSample ID:\u001b[0m\tReplicate 1\n",
      "\u001b[1mPath:\u001b[0m\t\tC:\\Users\\ge37voy\\Github\\InSituPy\\notebooks\\demo_dataset\\demo_insitupy_project\n",
      "\u001b[1mMetadata file:\u001b[0m\t.ispy\n",
      "    ➤ \u001b[34m\u001b[1mimages\u001b[0m\n",
      "       \u001b[1mnuclei:\u001b[0m\t(4706, 4705)\n",
      "       \u001b[1mCD20:\u001b[0m\t(4706, 4705)\n",
      "       \u001b[1mHER2:\u001b[0m\t(4706, 4705)\n",
      "       \u001b[1mDAPI:\u001b[0m\t(4706, 4705)\n",
      "       \u001b[1mHE:\u001b[0m\t(4706, 4705, 3)\n",
      "    ➤\u001b[32m\u001b[1m cells\u001b[0m\n",
      "       \u001b[1mmatrix\u001b[0m\n",
      "           AnnData object with n_obs × n_vars = 2304 × 313\n",
      "           obs: 'transcript_counts', 'control_probe_counts', 'control_codeword_counts', 'total_counts', 'cell_area', 'nucleus_area', 'n_genes', 'leiden', 'annotations-TestKey', 'annotations-demo', 'annotations-demo2', 'annotations-demo3', 'cell_type'\n",
      "           var: 'gene_ids', 'feature_types', 'genome'\n",
      "           uns: 'counts_location', 'leiden', 'leiden_colors', 'neighbors', 'pca', 'umap'\n",
      "           obsm: 'OT', 'X_pca', 'X_umap', 'spatial'\n",
      "           varm: 'OT', 'PCs', 'binned_expression'\n",
      "           layers: 'counts', 'norm_counts'\n",
      "           obsp: 'connectivities', 'distances'\n",
      "       \u001b[1mboundaries\u001b[0m\n",
      "           BoundariesData object with 2 entries:\n",
      "               \u001b[1mcellular\u001b[0m\n",
      "               \u001b[1mnuclear\u001b[0m\n",
      "    ➤ \u001b[33m\u001b[1mregions\u001b[0m\n",
      "       \u001b[1mTMA:\u001b[0m\t1 regions, 1 class ('A-3') \n",
      "Metadata:\n",
      "uid             7a6cb8f7\n",
      "slide_id         0001879\n",
      "sample_id    Replicate 1\n",
      "Name: 3, dtype: object\n",
      "Data:\n",
      "\u001b[1m\u001b[31mInSituData\u001b[0m\n",
      "\u001b[1mMethod:\u001b[0m\t\tXenium\n",
      "\u001b[1mSlide ID:\u001b[0m\t0001879\n",
      "\u001b[1mSample ID:\u001b[0m\tReplicate 1\n",
      "\u001b[1mPath:\u001b[0m\t\tC:\\Users\\ge37voy\\Github\\InSituPy\\notebooks\\demo_dataset\\demo_insitupy_project\n",
      "\u001b[1mMetadata file:\u001b[0m\t.ispy\n",
      "    ➤ \u001b[34m\u001b[1mimages\u001b[0m\n",
      "       \u001b[1mnuclei:\u001b[0m\t(4706, 4706)\n",
      "       \u001b[1mCD20:\u001b[0m\t(4706, 4706)\n",
      "       \u001b[1mHER2:\u001b[0m\t(4706, 4706)\n",
      "       \u001b[1mDAPI:\u001b[0m\t(4706, 4706)\n",
      "       \u001b[1mHE:\u001b[0m\t(4706, 4706, 3)\n",
      "    ➤\u001b[32m\u001b[1m cells\u001b[0m\n",
      "       \u001b[1mmatrix\u001b[0m\n",
      "           AnnData object with n_obs × n_vars = 4684 × 313\n",
      "           obs: 'transcript_counts', 'control_probe_counts', 'control_codeword_counts', 'total_counts', 'cell_area', 'nucleus_area', 'n_genes', 'leiden', 'annotations-TestKey', 'annotations-demo', 'annotations-demo2', 'annotations-demo3', 'cell_type'\n",
      "           var: 'gene_ids', 'feature_types', 'genome'\n",
      "           uns: 'counts_location', 'leiden', 'leiden_colors', 'neighbors', 'pca', 'umap'\n",
      "           obsm: 'OT', 'X_pca', 'X_umap', 'spatial'\n",
      "           varm: 'OT', 'PCs', 'binned_expression'\n",
      "           layers: 'counts', 'norm_counts'\n",
      "           obsp: 'connectivities', 'distances'\n",
      "       \u001b[1mboundaries\u001b[0m\n",
      "           BoundariesData object with 2 entries:\n",
      "               \u001b[1mcellular\u001b[0m\n",
      "               \u001b[1mnuclear\u001b[0m\n",
      "    ➤ \u001b[36m\u001b[1mannotations\u001b[0m\n",
      "       \u001b[1mdemo2:\u001b[0m\t1 annotations, 1 class ('Other') \n",
      "    ➤ \u001b[33m\u001b[1mregions\u001b[0m\n",
      "       \u001b[1mTMA:\u001b[0m\t1 regions, 1 class ('B-1') \n",
      "Metadata:\n",
      "uid             829b9099\n",
      "slide_id         0001879\n",
      "sample_id    Replicate 1\n",
      "Name: 4, dtype: object\n",
      "Data:\n",
      "\u001b[1m\u001b[31mInSituData\u001b[0m\n",
      "\u001b[1mMethod:\u001b[0m\t\tXenium\n",
      "\u001b[1mSlide ID:\u001b[0m\t0001879\n",
      "\u001b[1mSample ID:\u001b[0m\tReplicate 1\n",
      "\u001b[1mPath:\u001b[0m\t\tC:\\Users\\ge37voy\\Github\\InSituPy\\notebooks\\demo_dataset\\demo_insitupy_project\n",
      "\u001b[1mMetadata file:\u001b[0m\t.ispy\n",
      "    ➤ \u001b[34m\u001b[1mimages\u001b[0m\n",
      "       \u001b[1mnuclei:\u001b[0m\t(4706, 4706)\n",
      "       \u001b[1mCD20:\u001b[0m\t(4706, 4706)\n",
      "       \u001b[1mHER2:\u001b[0m\t(4706, 4706)\n",
      "       \u001b[1mDAPI:\u001b[0m\t(4706, 4706)\n",
      "       \u001b[1mHE:\u001b[0m\t(4706, 4706, 3)\n",
      "    ➤\u001b[32m\u001b[1m cells\u001b[0m\n",
      "       \u001b[1mmatrix\u001b[0m\n",
      "           AnnData object with n_obs × n_vars = 2923 × 313\n",
      "           obs: 'transcript_counts', 'control_probe_counts', 'control_codeword_counts', 'total_counts', 'cell_area', 'nucleus_area', 'n_genes', 'leiden', 'annotations-TestKey', 'annotations-demo', 'annotations-demo2', 'annotations-demo3', 'cell_type'\n",
      "           var: 'gene_ids', 'feature_types', 'genome'\n",
      "           uns: 'counts_location', 'leiden', 'leiden_colors', 'neighbors', 'pca', 'umap'\n",
      "           obsm: 'OT', 'X_pca', 'X_umap', 'spatial'\n",
      "           varm: 'OT', 'PCs', 'binned_expression'\n",
      "           layers: 'counts', 'norm_counts'\n",
      "           obsp: 'connectivities', 'distances'\n",
      "       \u001b[1mboundaries\u001b[0m\n",
      "           BoundariesData object with 2 entries:\n",
      "               \u001b[1mcellular\u001b[0m\n",
      "               \u001b[1mnuclear\u001b[0m\n",
      "    ➤ \u001b[36m\u001b[1mannotations\u001b[0m\n",
      "       \u001b[1mTestKey:\u001b[0m\t1 annotations, 1 class ('TestClass') \n",
      "       \u001b[1mdemo2:\u001b[0m\t1 annotations, 1 class ('Other') \n",
      "    ➤ \u001b[33m\u001b[1mregions\u001b[0m\n",
      "       \u001b[1mdemo_regions:\u001b[0m\t1 regions, 1 class ('Region3') \n",
      "       \u001b[1mTMA:\u001b[0m\t1 regions, 1 class ('B-2') \n",
      "Metadata:\n",
      "uid             70aece53\n",
      "slide_id         0001879\n",
      "sample_id    Replicate 1\n",
      "Name: 5, dtype: object\n",
      "Data:\n",
      "\u001b[1m\u001b[31mInSituData\u001b[0m\n",
      "\u001b[1mMethod:\u001b[0m\t\tXenium\n",
      "\u001b[1mSlide ID:\u001b[0m\t0001879\n",
      "\u001b[1mSample ID:\u001b[0m\tReplicate 1\n",
      "\u001b[1mPath:\u001b[0m\t\tC:\\Users\\ge37voy\\Github\\InSituPy\\notebooks\\demo_dataset\\demo_insitupy_project\n",
      "\u001b[1mMetadata file:\u001b[0m\t.ispy\n",
      "    ➤ \u001b[34m\u001b[1mimages\u001b[0m\n",
      "       \u001b[1mnuclei:\u001b[0m\t(4706, 4706)\n",
      "       \u001b[1mCD20:\u001b[0m\t(4706, 4706)\n",
      "       \u001b[1mHER2:\u001b[0m\t(4706, 4706)\n",
      "       \u001b[1mDAPI:\u001b[0m\t(4706, 4706)\n",
      "       \u001b[1mHE:\u001b[0m\t(4706, 4706, 3)\n",
      "    ➤\u001b[32m\u001b[1m cells\u001b[0m\n",
      "       \u001b[1mmatrix\u001b[0m\n",
      "           AnnData object with n_obs × n_vars = 4345 × 313\n",
      "           obs: 'transcript_counts', 'control_probe_counts', 'control_codeword_counts', 'total_counts', 'cell_area', 'nucleus_area', 'n_genes', 'leiden', 'annotations-TestKey', 'annotations-demo', 'annotations-demo2', 'annotations-demo3', 'cell_type'\n",
      "           var: 'gene_ids', 'feature_types', 'genome'\n",
      "           uns: 'counts_location', 'leiden', 'leiden_colors', 'neighbors', 'pca', 'umap'\n",
      "           obsm: 'OT', 'X_pca', 'X_umap', 'spatial'\n",
      "           varm: 'OT', 'PCs', 'binned_expression'\n",
      "           layers: 'counts', 'norm_counts'\n",
      "           obsp: 'connectivities', 'distances'\n",
      "       \u001b[1mboundaries\u001b[0m\n",
      "           BoundariesData object with 2 entries:\n",
      "               \u001b[1mcellular\u001b[0m\n",
      "               \u001b[1mnuclear\u001b[0m\n",
      "    ➤ \u001b[36m\u001b[1mannotations\u001b[0m\n",
      "       \u001b[1mdemo:\u001b[0m\t2 annotations, 1 class ('Negative') \n",
      "       \u001b[1mdemo2:\u001b[0m\t1 annotations, 1 class ('Negative') \n",
      "    ➤ \u001b[33m\u001b[1mregions\u001b[0m\n",
      "       \u001b[1mTMA:\u001b[0m\t1 regions, 1 class ('B-3') \n"
     ]
    }
   ],
   "source": [
    "for metadata, data in exp.iterdata():\n",
    "    print(f\"Metadata:\\n{metadata[:3]}\\nData:\\n{data}\")"
   ]
  },
  {
   "cell_type": "markdown",
   "metadata": {},
   "source": [
    "## Add new metadata\n",
    "\n",
    "In the following section different scenarios for adding new metadata are shown."
   ]
  },
  {
   "cell_type": "code",
   "execution_count": 13,
   "metadata": {},
   "outputs": [],
   "source": [
    "exp1 = InSituExperiment.from_regions(\n",
    "    data=xd, region_key=\"demo_regions\"\n",
    ")"
   ]
  },
  {
   "cell_type": "code",
   "execution_count": 14,
   "metadata": {},
   "outputs": [
    {
     "data": {
      "text/plain": [
       "\u001b[1mInSituExperiment\u001b[0m with 3 samples:\n",
       "           uid slide_id    sample_id    region_key region_name\n",
       "0     2c1d7cdd  0001879  Replicate 1  demo_regions     Region1\n",
       "1     090a2e69  0001879  Replicate 1  demo_regions     Region2\n",
       "2     c3802d40  0001879  Replicate 1  demo_regions     Region3"
      ]
     },
     "execution_count": 14,
     "metadata": {},
     "output_type": "execute_result"
    }
   ],
   "source": [
    "exp1"
   ]
  },
  {
   "cell_type": "code",
   "execution_count": 15,
   "metadata": {},
   "outputs": [],
   "source": [
    "\n",
    "exp2 = exp.copy()\n",
    "exp2.append_metadata(\n",
    "    new_metadata=\"./demo_dataset/insituexperiment_new_metadata.csv\",\n",
    "    by=\"region_name\", overwrite=True\n",
    ")"
   ]
  },
  {
   "cell_type": "code",
   "execution_count": 16,
   "metadata": {},
   "outputs": [
    {
     "data": {
      "text/plain": [
       "\u001b[1mInSituExperiment\u001b[0m with 6 samples:\n",
       "           uid slide_id    sample_id region_name therapy organ test region_key\n",
       "0     e6ad994b  0001879  Replicate 1         A-1     NaN   NaN  NaN        NaN\n",
       "1     1bc49e44  0001879  Replicate 1         A-2     NaN   NaN  NaN        NaN\n",
       "2     e7cb6fb8  0001879  Replicate 1         A-3     NaN   NaN  NaN        NaN\n",
       "3     d2c65194  0001879  Replicate 1         B-1     NaN   NaN  NaN        NaN\n",
       "4     2fefaf1d  0001879  Replicate 1         B-2     NaN   NaN  NaN        NaN\n",
       "5     e82d138c  0001879  Replicate 1         B-3     NaN   NaN  NaN        NaN"
      ]
     },
     "execution_count": 16,
     "metadata": {},
     "output_type": "execute_result"
    }
   ],
   "source": [
    "exp2"
   ]
  },
  {
   "cell_type": "code",
   "execution_count": 17,
   "metadata": {},
   "outputs": [],
   "source": [
    "\n",
    "exp3 = exp.copy()\n",
    "exp3.append_metadata(\n",
    "    new_metadata=\"./demo_dataset/insituexperiment_new_metadata.csv\",\n",
    "    by=\"region_name\", overwrite=False\n",
    ")"
   ]
  },
  {
   "cell_type": "code",
   "execution_count": 18,
   "metadata": {},
   "outputs": [
    {
     "data": {
      "text/plain": [
       "\u001b[1mInSituExperiment\u001b[0m with 6 samples:\n",
       "           uid slide_id    sample_id region_key region_name organ test therapy\n",
       "0     e6ad994b  0001879  Replicate 1        TMA         A-1   NaN  NaN     NaN\n",
       "1     1bc49e44  0001879  Replicate 1        TMA         A-2   NaN  NaN     NaN\n",
       "2     e7cb6fb8  0001879  Replicate 1        TMA         A-3   NaN  NaN     NaN\n",
       "3     d2c65194  0001879  Replicate 1        TMA         B-1   NaN  NaN     NaN\n",
       "4     2fefaf1d  0001879  Replicate 1        TMA         B-2   NaN  NaN     NaN\n",
       "5     e82d138c  0001879  Replicate 1        TMA         B-3   NaN  NaN     NaN"
      ]
     },
     "execution_count": 18,
     "metadata": {},
     "output_type": "execute_result"
    }
   ],
   "source": [
    "exp3"
   ]
  },
  {
   "cell_type": "code",
   "execution_count": 19,
   "metadata": {},
   "outputs": [],
   "source": [
    "\n",
    "exp4 = exp.copy()\n",
    "exp4.append_metadata(\n",
    "    new_metadata=\"./demo_dataset/insituexperiment_new_metadata2.csv\",\n",
    "    by=\"region_name\", overwrite=False\n",
    ")"
   ]
  },
  {
   "cell_type": "code",
   "execution_count": 20,
   "metadata": {},
   "outputs": [
    {
     "data": {
      "text/plain": [
       "\u001b[1mInSituExperiment\u001b[0m with 6 samples:\n",
       "           uid slide_id    sample_id region_key region_name organ test therapy\n",
       "0     e6ad994b  0001879  Replicate 1        TMA         A-1   NaN  NaN     NaN\n",
       "1     1bc49e44  0001879  Replicate 1        TMA         A-2   NaN  NaN     NaN\n",
       "2     e7cb6fb8  0001879  Replicate 1        TMA         A-3   NaN  NaN     NaN\n",
       "3     d2c65194  0001879  Replicate 1        TMA         B-1   NaN  NaN     NaN\n",
       "4     2fefaf1d  0001879  Replicate 1        TMA         B-2   NaN  NaN     NaN\n",
       "5     e82d138c  0001879  Replicate 1        TMA         B-3   NaN  NaN     NaN"
      ]
     },
     "execution_count": 20,
     "metadata": {},
     "output_type": "execute_result"
    }
   ],
   "source": [
    "exp4"
   ]
  },
  {
   "cell_type": "code",
   "execution_count": 21,
   "metadata": {},
   "outputs": [],
   "source": [
    "\n",
    "exp5 = exp.copy()\n",
    "exp5.append_metadata(\n",
    "    new_metadata=\"./demo_dataset/insituexperiment_new_metadata2.csv\",\n",
    "    by=\"region_name\", overwrite=True\n",
    ")"
   ]
  },
  {
   "cell_type": "code",
   "execution_count": 22,
   "metadata": {},
   "outputs": [
    {
     "data": {
      "text/plain": [
       "\u001b[1mInSituExperiment\u001b[0m with 6 samples:\n",
       "           uid slide_id    sample_id region_name therapy organ test region_key\n",
       "0     e6ad994b  0001879  Replicate 1         A-1     NaN   NaN  NaN        NaN\n",
       "1     1bc49e44  0001879  Replicate 1         A-2     NaN   NaN  NaN        NaN\n",
       "2     e7cb6fb8  0001879  Replicate 1         A-3     NaN   NaN  NaN        NaN\n",
       "3     d2c65194  0001879  Replicate 1         B-1     NaN   NaN  NaN        NaN\n",
       "4     2fefaf1d  0001879  Replicate 1         B-2     NaN   NaN  NaN        NaN\n",
       "5     e82d138c  0001879  Replicate 1         B-3     NaN   NaN  NaN        NaN"
      ]
     },
     "execution_count": 22,
     "metadata": {},
     "output_type": "execute_result"
    }
   ],
   "source": [
    "exp5"
   ]
  },
  {
   "cell_type": "markdown",
   "metadata": {},
   "source": [
    "c Concatenate multiple `InSituExperiment` objects"
   ]
  },
  {
   "cell_type": "code",
   "execution_count": 23,
   "metadata": {},
   "outputs": [
    {
     "data": {
      "text/plain": [
       "\u001b[1mInSituExperiment\u001b[0m with 6 samples:\n",
       "           uid slide_id    sample_id region_key region_name\n",
       "0     e6ad994b  0001879  Replicate 1        TMA         A-1\n",
       "1     1bc49e44  0001879  Replicate 1        TMA         A-2\n",
       "2     e7cb6fb8  0001879  Replicate 1        TMA         A-3\n",
       "3     d2c65194  0001879  Replicate 1        TMA         B-1\n",
       "4     2fefaf1d  0001879  Replicate 1        TMA         B-2\n",
       "5     e82d138c  0001879  Replicate 1        TMA         B-3"
      ]
     },
     "execution_count": 23,
     "metadata": {},
     "output_type": "execute_result"
    }
   ],
   "source": [
    "exp"
   ]
  },
  {
   "cell_type": "code",
   "execution_count": 24,
   "metadata": {},
   "outputs": [
    {
     "data": {
      "text/plain": [
       "\u001b[1mInSituExperiment\u001b[0m with 3 samples:\n",
       "           uid slide_id    sample_id    region_key region_name\n",
       "0     2c1d7cdd  0001879  Replicate 1  demo_regions     Region1\n",
       "1     090a2e69  0001879  Replicate 1  demo_regions     Region2\n",
       "2     c3802d40  0001879  Replicate 1  demo_regions     Region3"
      ]
     },
     "execution_count": 24,
     "metadata": {},
     "output_type": "execute_result"
    }
   ],
   "source": [
    "exp1"
   ]
  },
  {
   "cell_type": "code",
   "execution_count": 25,
   "metadata": {},
   "outputs": [],
   "source": [
    "exp_concat = InSituExperiment.concat(\n",
    "    objs={\n",
    "        \"exp_TMA\": exp,\n",
    "        \"exp_demo_regions\": exp1\n",
    "    },\n",
    "    new_col_name=\"name\"\n",
    "    )"
   ]
  },
  {
   "cell_type": "code",
   "execution_count": 26,
   "metadata": {},
   "outputs": [
    {
     "data": {
      "text/plain": [
       "\u001b[1mInSituExperiment\u001b[0m with 9 samples:\n",
       "           uid slide_id    sample_id    region_key region_name              name\n",
       "0     e6ad994b  0001879  Replicate 1           TMA         A-1           exp_TMA\n",
       "1     1bc49e44  0001879  Replicate 1           TMA         A-2           exp_TMA\n",
       "2     e7cb6fb8  0001879  Replicate 1           TMA         A-3           exp_TMA\n",
       "3     d2c65194  0001879  Replicate 1           TMA         B-1           exp_TMA\n",
       "4     2fefaf1d  0001879  Replicate 1           TMA         B-2           exp_TMA\n",
       "5     e82d138c  0001879  Replicate 1           TMA         B-3           exp_TMA\n",
       "6     2c1d7cdd  0001879  Replicate 1  demo_regions     Region1  exp_demo_regions\n",
       "7     090a2e69  0001879  Replicate 1  demo_regions     Region2  exp_demo_regions\n",
       "8     c3802d40  0001879  Replicate 1  demo_regions     Region3  exp_demo_regions"
      ]
     },
     "execution_count": 26,
     "metadata": {},
     "output_type": "execute_result"
    }
   ],
   "source": [
    "exp_concat"
   ]
  },
  {
   "cell_type": "code",
   "execution_count": 27,
   "metadata": {},
   "outputs": [],
   "source": [
    "exp_concat = InSituExperiment.concat(\n",
    "    objs=[exp, exp1])"
   ]
  },
  {
   "cell_type": "code",
   "execution_count": 28,
   "metadata": {},
   "outputs": [
    {
     "data": {
      "text/plain": [
       "\u001b[1mInSituExperiment\u001b[0m with 9 samples:\n",
       "           uid slide_id    sample_id    region_key region_name\n",
       "0     e6ad994b  0001879  Replicate 1           TMA         A-1\n",
       "1     1bc49e44  0001879  Replicate 1           TMA         A-2\n",
       "2     e7cb6fb8  0001879  Replicate 1           TMA         A-3\n",
       "3     d2c65194  0001879  Replicate 1           TMA         B-1\n",
       "4     2fefaf1d  0001879  Replicate 1           TMA         B-2\n",
       "5     e82d138c  0001879  Replicate 1           TMA         B-3\n",
       "6     2c1d7cdd  0001879  Replicate 1  demo_regions     Region1\n",
       "7     090a2e69  0001879  Replicate 1  demo_regions     Region2\n",
       "8     c3802d40  0001879  Replicate 1  demo_regions     Region3"
      ]
     },
     "execution_count": 28,
     "metadata": {},
     "output_type": "execute_result"
    }
   ],
   "source": [
    "exp_concat"
   ]
  },
  {
<<<<<<< HEAD
=======
   "cell_type": "markdown",
   "metadata": {},
   "source": [
    "## Differential gene expression analysis"
   ]
  },
  {
   "cell_type": "code",
   "execution_count": 29,
   "metadata": {},
   "outputs": [],
   "source": [
    "from insitupy import differential_gene_expression"
   ]
  },
  {
   "cell_type": "code",
   "execution_count": 33,
   "metadata": {},
   "outputs": [],
   "source": [
    "exp = InSituExperiment.from_regions(\n",
    "    data=xd, region_key=\"demo_regions\"\n",
    ")"
   ]
  },
  {
   "cell_type": "code",
   "execution_count": 34,
   "metadata": {},
   "outputs": [
    {
     "data": {
      "text/plain": [
       "\u001b[1mInSituExperiment\u001b[0m with 3 samples:\n",
       "           uid slide_id    sample_id    region_key region_name\n",
       "0     c22613af  0001879  Replicate 1  demo_regions     Region1\n",
       "1     d660fdff  0001879  Replicate 1  demo_regions     Region2\n",
       "2     ce9edfb5  0001879  Replicate 1  demo_regions     Region3"
      ]
     },
     "execution_count": 34,
     "metadata": {},
     "output_type": "execute_result"
    }
   ],
   "source": [
    "exp"
   ]
  },
  {
   "cell_type": "code",
   "execution_count": 37,
   "metadata": {},
   "outputs": [
    {
     "data": {
      "text/plain": [
       "Viewer(camera=Camera(center=(0.0, 669.1624999999999, 638.3499999999999), zoom=0.21649878123990487, angles=(0.0, 0.0, 90.0), perspective=0.0, mouse_pan=True, mouse_zoom=True), cursor=Cursor(position=(1.0, 1.0), scaled=True, size=1, style=<CursorStyle.STANDARD: 'standard'>), dims=Dims(ndim=2, ndisplay=2, last_used=0, range=((0.0, 1338.5375, 0.2125), (0.0, 1276.9125, 0.2125)), current_step=(3149, 3004), order=(0, 1), axis_labels=('0', '1')), grid=GridCanvas(stride=1, shape=(-1, -1), enabled=False), layers=[<Image layer 'nuclei' at 0x22b3ad4b670>, <Image layer 'CD20' at 0x22b3ad6ceb0>, <Image layer 'HER2' at 0x22b3bfbb880>, <Image layer 'DAPI' at 0x22b377c1df0>, <Image layer 'HE' at 0x22b3e0b41f0>], help='use <2> for transform', status='Ready', tooltip=Tooltip(visible=False, text=''), theme='dark', title='0001879: Replicate 1', mouse_over_canvas=False, mouse_move_callbacks=[], mouse_drag_callbacks=[], mouse_double_click_callbacks=[], mouse_wheel_callbacks=[<function dims_scroll at 0x0000022A9345B160>], _persisted_mouse_event={}, _mouse_drag_gen={}, _mouse_wheel_gen={}, keymap={})"
      ]
     },
     "execution_count": 37,
     "metadata": {},
     "output_type": "execute_result"
    }
   ],
   "source": [
    "exp.show(2)"
   ]
  },
  {
   "cell_type": "code",
   "execution_count": 39,
   "metadata": {},
   "outputs": [
    {
     "name": "stdout",
     "output_type": "stream",
     "text": [
      "Added 2 new annotations to key 'Test'\n"
     ]
    }
   ],
   "source": [
    "exp.data[2].store_geometries()"
   ]
  },
  {
   "cell_type": "code",
   "execution_count": 46,
   "metadata": {},
   "outputs": [],
   "source": [
    "exp.data[2].annotations.save(r\"C:\\Users\\ge37voy\\Downloads\\annotations_out\")"
   ]
  },
  {
   "cell_type": "code",
   "execution_count": null,
   "metadata": {},
   "outputs": [],
   "source": []
  },
  {
   "cell_type": "code",
   "execution_count": 31,
   "metadata": {},
   "outputs": [
    {
     "data": {
      "text/plain": [
       "[\u001b[1m\u001b[31mInSituData\u001b[0m\n",
       " \u001b[1mMethod:\u001b[0m\t\tXenium\n",
       " \u001b[1mSlide ID:\u001b[0m\t0001879\n",
       " \u001b[1mSample ID:\u001b[0m\tReplicate 1\n",
       " \u001b[1mPath:\u001b[0m\t\tC:\\Users\\ge37voy\\Github\\InSituPy\\notebooks\\demo_dataset\\demo_insitupy_project\n",
       " \u001b[1mMetadata file:\u001b[0m\t.ispy\n",
       "     ➤ \u001b[34m\u001b[1mimages\u001b[0m\n",
       "        \u001b[1mnuclei:\u001b[0m\t(4706, 4706)\n",
       "        \u001b[1mCD20:\u001b[0m\t(4706, 4706)\n",
       "        \u001b[1mHER2:\u001b[0m\t(4706, 4706)\n",
       "        \u001b[1mDAPI:\u001b[0m\t(4706, 4706)\n",
       "        \u001b[1mHE:\u001b[0m\t(4706, 4706, 3)\n",
       "     ➤\u001b[32m\u001b[1m cells\u001b[0m\n",
       "        \u001b[1mmatrix\u001b[0m\n",
       "            AnnData object with n_obs × n_vars = 6743 × 313\n",
       "            obs: 'transcript_counts', 'control_probe_counts', 'control_codeword_counts', 'total_counts', 'cell_area', 'nucleus_area', 'n_genes', 'leiden', 'annotations-TestKey', 'annotations-demo', 'annotations-demo2', 'annotations-demo3', 'cell_type'\n",
       "            var: 'gene_ids', 'feature_types', 'genome'\n",
       "            uns: 'counts_location', 'leiden', 'leiden_colors', 'neighbors', 'pca', 'umap'\n",
       "            obsm: 'OT', 'X_pca', 'X_umap', 'spatial'\n",
       "            varm: 'OT', 'PCs', 'binned_expression'\n",
       "            layers: 'counts', 'norm_counts'\n",
       "            obsp: 'connectivities', 'distances'\n",
       "        \u001b[1mboundaries\u001b[0m\n",
       "            BoundariesData object with 2 entries:\n",
       "                \u001b[1mcellular\u001b[0m\n",
       "                \u001b[1mnuclear\u001b[0m\n",
       "     ➤ \u001b[33m\u001b[1mregions\u001b[0m\n",
       "        \u001b[1mTMA:\u001b[0m\t1 regions, 1 class ('A-1') ,\n",
       " \u001b[1m\u001b[31mInSituData\u001b[0m\n",
       " \u001b[1mMethod:\u001b[0m\t\tXenium\n",
       " \u001b[1mSlide ID:\u001b[0m\t0001879\n",
       " \u001b[1mSample ID:\u001b[0m\tReplicate 1\n",
       " \u001b[1mPath:\u001b[0m\t\tC:\\Users\\ge37voy\\Github\\InSituPy\\notebooks\\demo_dataset\\demo_insitupy_project\n",
       " \u001b[1mMetadata file:\u001b[0m\t.ispy\n",
       "     ➤ \u001b[34m\u001b[1mimages\u001b[0m\n",
       "        \u001b[1mnuclei:\u001b[0m\t(4706, 4705)\n",
       "        \u001b[1mCD20:\u001b[0m\t(4706, 4705)\n",
       "        \u001b[1mHER2:\u001b[0m\t(4706, 4705)\n",
       "        \u001b[1mDAPI:\u001b[0m\t(4706, 4705)\n",
       "        \u001b[1mHE:\u001b[0m\t(4706, 4705, 3)\n",
       "     ➤\u001b[32m\u001b[1m cells\u001b[0m\n",
       "        \u001b[1mmatrix\u001b[0m\n",
       "            AnnData object with n_obs × n_vars = 2450 × 313\n",
       "            obs: 'transcript_counts', 'control_probe_counts', 'control_codeword_counts', 'total_counts', 'cell_area', 'nucleus_area', 'n_genes', 'leiden', 'annotations-TestKey', 'annotations-demo', 'annotations-demo2', 'annotations-demo3', 'cell_type'\n",
       "            var: 'gene_ids', 'feature_types', 'genome'\n",
       "            uns: 'counts_location', 'leiden', 'leiden_colors', 'neighbors', 'pca', 'umap'\n",
       "            obsm: 'OT', 'X_pca', 'X_umap', 'spatial'\n",
       "            varm: 'OT', 'PCs', 'binned_expression'\n",
       "            layers: 'counts', 'norm_counts'\n",
       "            obsp: 'connectivities', 'distances'\n",
       "        \u001b[1mboundaries\u001b[0m\n",
       "            BoundariesData object with 2 entries:\n",
       "                \u001b[1mcellular\u001b[0m\n",
       "                \u001b[1mnuclear\u001b[0m\n",
       "     ➤ \u001b[33m\u001b[1mregions\u001b[0m\n",
       "        \u001b[1mTMA:\u001b[0m\t1 regions, 1 class ('A-2') ,\n",
       " \u001b[1m\u001b[31mInSituData\u001b[0m\n",
       " \u001b[1mMethod:\u001b[0m\t\tXenium\n",
       " \u001b[1mSlide ID:\u001b[0m\t0001879\n",
       " \u001b[1mSample ID:\u001b[0m\tReplicate 1\n",
       " \u001b[1mPath:\u001b[0m\t\tC:\\Users\\ge37voy\\Github\\InSituPy\\notebooks\\demo_dataset\\demo_insitupy_project\n",
       " \u001b[1mMetadata file:\u001b[0m\t.ispy\n",
       "     ➤ \u001b[34m\u001b[1mimages\u001b[0m\n",
       "        \u001b[1mnuclei:\u001b[0m\t(4706, 4705)\n",
       "        \u001b[1mCD20:\u001b[0m\t(4706, 4705)\n",
       "        \u001b[1mHER2:\u001b[0m\t(4706, 4705)\n",
       "        \u001b[1mDAPI:\u001b[0m\t(4706, 4705)\n",
       "        \u001b[1mHE:\u001b[0m\t(4706, 4705, 3)\n",
       "     ➤\u001b[32m\u001b[1m cells\u001b[0m\n",
       "        \u001b[1mmatrix\u001b[0m\n",
       "            AnnData object with n_obs × n_vars = 2304 × 313\n",
       "            obs: 'transcript_counts', 'control_probe_counts', 'control_codeword_counts', 'total_counts', 'cell_area', 'nucleus_area', 'n_genes', 'leiden', 'annotations-TestKey', 'annotations-demo', 'annotations-demo2', 'annotations-demo3', 'cell_type'\n",
       "            var: 'gene_ids', 'feature_types', 'genome'\n",
       "            uns: 'counts_location', 'leiden', 'leiden_colors', 'neighbors', 'pca', 'umap'\n",
       "            obsm: 'OT', 'X_pca', 'X_umap', 'spatial'\n",
       "            varm: 'OT', 'PCs', 'binned_expression'\n",
       "            layers: 'counts', 'norm_counts'\n",
       "            obsp: 'connectivities', 'distances'\n",
       "        \u001b[1mboundaries\u001b[0m\n",
       "            BoundariesData object with 2 entries:\n",
       "                \u001b[1mcellular\u001b[0m\n",
       "                \u001b[1mnuclear\u001b[0m\n",
       "     ➤ \u001b[33m\u001b[1mregions\u001b[0m\n",
       "        \u001b[1mTMA:\u001b[0m\t1 regions, 1 class ('A-3') ,\n",
       " \u001b[1m\u001b[31mInSituData\u001b[0m\n",
       " \u001b[1mMethod:\u001b[0m\t\tXenium\n",
       " \u001b[1mSlide ID:\u001b[0m\t0001879\n",
       " \u001b[1mSample ID:\u001b[0m\tReplicate 1\n",
       " \u001b[1mPath:\u001b[0m\t\tC:\\Users\\ge37voy\\Github\\InSituPy\\notebooks\\demo_dataset\\demo_insitupy_project\n",
       " \u001b[1mMetadata file:\u001b[0m\t.ispy\n",
       "     ➤ \u001b[34m\u001b[1mimages\u001b[0m\n",
       "        \u001b[1mnuclei:\u001b[0m\t(4706, 4706)\n",
       "        \u001b[1mCD20:\u001b[0m\t(4706, 4706)\n",
       "        \u001b[1mHER2:\u001b[0m\t(4706, 4706)\n",
       "        \u001b[1mDAPI:\u001b[0m\t(4706, 4706)\n",
       "        \u001b[1mHE:\u001b[0m\t(4706, 4706, 3)\n",
       "     ➤\u001b[32m\u001b[1m cells\u001b[0m\n",
       "        \u001b[1mmatrix\u001b[0m\n",
       "            AnnData object with n_obs × n_vars = 4684 × 313\n",
       "            obs: 'transcript_counts', 'control_probe_counts', 'control_codeword_counts', 'total_counts', 'cell_area', 'nucleus_area', 'n_genes', 'leiden', 'annotations-TestKey', 'annotations-demo', 'annotations-demo2', 'annotations-demo3', 'cell_type'\n",
       "            var: 'gene_ids', 'feature_types', 'genome'\n",
       "            uns: 'counts_location', 'leiden', 'leiden_colors', 'neighbors', 'pca', 'umap'\n",
       "            obsm: 'OT', 'X_pca', 'X_umap', 'spatial'\n",
       "            varm: 'OT', 'PCs', 'binned_expression'\n",
       "            layers: 'counts', 'norm_counts'\n",
       "            obsp: 'connectivities', 'distances'\n",
       "        \u001b[1mboundaries\u001b[0m\n",
       "            BoundariesData object with 2 entries:\n",
       "                \u001b[1mcellular\u001b[0m\n",
       "                \u001b[1mnuclear\u001b[0m\n",
       "     ➤ \u001b[36m\u001b[1mannotations\u001b[0m\n",
       "        \u001b[1mdemo2:\u001b[0m\t1 annotations, 1 class ('Other') \n",
       "     ➤ \u001b[33m\u001b[1mregions\u001b[0m\n",
       "        \u001b[1mTMA:\u001b[0m\t1 regions, 1 class ('B-1') ,\n",
       " \u001b[1m\u001b[31mInSituData\u001b[0m\n",
       " \u001b[1mMethod:\u001b[0m\t\tXenium\n",
       " \u001b[1mSlide ID:\u001b[0m\t0001879\n",
       " \u001b[1mSample ID:\u001b[0m\tReplicate 1\n",
       " \u001b[1mPath:\u001b[0m\t\tC:\\Users\\ge37voy\\Github\\InSituPy\\notebooks\\demo_dataset\\demo_insitupy_project\n",
       " \u001b[1mMetadata file:\u001b[0m\t.ispy\n",
       "     ➤ \u001b[34m\u001b[1mimages\u001b[0m\n",
       "        \u001b[1mnuclei:\u001b[0m\t(4706, 4706)\n",
       "        \u001b[1mCD20:\u001b[0m\t(4706, 4706)\n",
       "        \u001b[1mHER2:\u001b[0m\t(4706, 4706)\n",
       "        \u001b[1mDAPI:\u001b[0m\t(4706, 4706)\n",
       "        \u001b[1mHE:\u001b[0m\t(4706, 4706, 3)\n",
       "     ➤\u001b[32m\u001b[1m cells\u001b[0m\n",
       "        \u001b[1mmatrix\u001b[0m\n",
       "            AnnData object with n_obs × n_vars = 2923 × 313\n",
       "            obs: 'transcript_counts', 'control_probe_counts', 'control_codeword_counts', 'total_counts', 'cell_area', 'nucleus_area', 'n_genes', 'leiden', 'annotations-TestKey', 'annotations-demo', 'annotations-demo2', 'annotations-demo3', 'cell_type'\n",
       "            var: 'gene_ids', 'feature_types', 'genome'\n",
       "            uns: 'counts_location', 'leiden', 'leiden_colors', 'neighbors', 'pca', 'umap'\n",
       "            obsm: 'OT', 'X_pca', 'X_umap', 'spatial'\n",
       "            varm: 'OT', 'PCs', 'binned_expression'\n",
       "            layers: 'counts', 'norm_counts'\n",
       "            obsp: 'connectivities', 'distances'\n",
       "        \u001b[1mboundaries\u001b[0m\n",
       "            BoundariesData object with 2 entries:\n",
       "                \u001b[1mcellular\u001b[0m\n",
       "                \u001b[1mnuclear\u001b[0m\n",
       "     ➤ \u001b[36m\u001b[1mannotations\u001b[0m\n",
       "        \u001b[1mTestKey:\u001b[0m\t1 annotations, 1 class ('TestClass') \n",
       "        \u001b[1mdemo2:\u001b[0m\t1 annotations, 1 class ('Other') \n",
       "     ➤ \u001b[33m\u001b[1mregions\u001b[0m\n",
       "        \u001b[1mdemo_regions:\u001b[0m\t1 regions, 1 class ('Region3') \n",
       "        \u001b[1mTMA:\u001b[0m\t1 regions, 1 class ('B-2') ,\n",
       " \u001b[1m\u001b[31mInSituData\u001b[0m\n",
       " \u001b[1mMethod:\u001b[0m\t\tXenium\n",
       " \u001b[1mSlide ID:\u001b[0m\t0001879\n",
       " \u001b[1mSample ID:\u001b[0m\tReplicate 1\n",
       " \u001b[1mPath:\u001b[0m\t\tC:\\Users\\ge37voy\\Github\\InSituPy\\notebooks\\demo_dataset\\demo_insitupy_project\n",
       " \u001b[1mMetadata file:\u001b[0m\t.ispy\n",
       "     ➤ \u001b[34m\u001b[1mimages\u001b[0m\n",
       "        \u001b[1mnuclei:\u001b[0m\t(4706, 4706)\n",
       "        \u001b[1mCD20:\u001b[0m\t(4706, 4706)\n",
       "        \u001b[1mHER2:\u001b[0m\t(4706, 4706)\n",
       "        \u001b[1mDAPI:\u001b[0m\t(4706, 4706)\n",
       "        \u001b[1mHE:\u001b[0m\t(4706, 4706, 3)\n",
       "     ➤\u001b[32m\u001b[1m cells\u001b[0m\n",
       "        \u001b[1mmatrix\u001b[0m\n",
       "            AnnData object with n_obs × n_vars = 4345 × 313\n",
       "            obs: 'transcript_counts', 'control_probe_counts', 'control_codeword_counts', 'total_counts', 'cell_area', 'nucleus_area', 'n_genes', 'leiden', 'annotations-TestKey', 'annotations-demo', 'annotations-demo2', 'annotations-demo3', 'cell_type'\n",
       "            var: 'gene_ids', 'feature_types', 'genome'\n",
       "            uns: 'counts_location', 'leiden', 'leiden_colors', 'neighbors', 'pca', 'umap'\n",
       "            obsm: 'OT', 'X_pca', 'X_umap', 'spatial'\n",
       "            varm: 'OT', 'PCs', 'binned_expression'\n",
       "            layers: 'counts', 'norm_counts'\n",
       "            obsp: 'connectivities', 'distances'\n",
       "        \u001b[1mboundaries\u001b[0m\n",
       "            BoundariesData object with 2 entries:\n",
       "                \u001b[1mcellular\u001b[0m\n",
       "                \u001b[1mnuclear\u001b[0m\n",
       "     ➤ \u001b[36m\u001b[1mannotations\u001b[0m\n",
       "        \u001b[1mdemo:\u001b[0m\t2 annotations, 1 class ('Negative') \n",
       "        \u001b[1mdemo2:\u001b[0m\t1 annotations, 1 class ('Negative') \n",
       "     ➤ \u001b[33m\u001b[1mregions\u001b[0m\n",
       "        \u001b[1mTMA:\u001b[0m\t1 regions, 1 class ('B-3') ]"
      ]
     },
     "execution_count": 31,
     "metadata": {},
     "output_type": "execute_result"
    }
   ],
   "source": [
    "exp.data"
   ]
  },
  {
>>>>>>> 401f9d1f
   "cell_type": "code",
   "execution_count": null,
   "metadata": {},
   "outputs": [],
   "source": []
  }
 ],
 "metadata": {
  "kernelspec": {
   "display_name": "insitupy",
   "language": "python",
   "name": "python3"
  },
  "language_info": {
   "codemirror_mode": {
    "name": "ipython",
    "version": 3
   },
   "file_extension": ".py",
   "mimetype": "text/x-python",
   "name": "python",
   "nbconvert_exporter": "python",
   "pygments_lexer": "ipython3",
   "version": "3.9.18"
  }
 },
 "nbformat": 4,
 "nbformat_minor": 2
}<|MERGE_RESOLUTION|>--- conflicted
+++ resolved
@@ -162,11 +162,7 @@
       "text/plain": [
        "\u001b[1mInSituExperiment\u001b[0m with 1 samples:\n",
        "           uid slide_id    sample_id patient\n",
-<<<<<<< HEAD
        "0     a34745e1  0001879  Replicate 1       A"
-=======
-       "0     2a25bf27  0001879  Replicate 1       A"
->>>>>>> 401f9d1f
       ]
      },
      "execution_count": 7,
@@ -212,13 +208,8 @@
       "text/plain": [
        "\u001b[1mInSituExperiment\u001b[0m with 2 samples:\n",
        "           uid slide_id    sample_id patient therapy\n",
-<<<<<<< HEAD
        "0     a34745e1  0001879  Replicate 1       A     NaN\n",
        "1     e6219051  0001879  Replicate 1       A   drugB"
-=======
-       "0     2a25bf27  0001879  Replicate 1       A     NaN\n",
-       "1     fad2b535  0001879  Replicate 1       A   drugB"
->>>>>>> 401f9d1f
       ]
      },
      "execution_count": 9,
@@ -294,13 +285,8 @@
       "text/plain": [
        "\u001b[1mInSituExperiment\u001b[0m with 2 samples:\n",
        "           uid slide_id    sample_id patient therapy\n",
-<<<<<<< HEAD
        "0     bfece537  0001879  Replicate 1       A   drugA\n",
        "1     f4224a8f  0001879  Replicate 1       B   drugB"
-=======
-       "0     6d4b5fad  0001879  Replicate 1       A   drugA\n",
-       "1     d6bdce27  0001879  Replicate 1       B   drugB"
->>>>>>> 401f9d1f
       ]
      },
      "execution_count": 13,
@@ -412,21 +398,12 @@
       "text/plain": [
        "\u001b[1mInSituExperiment\u001b[0m with 6 samples:\n",
        "           uid slide_id    sample_id region_key region_name\n",
-<<<<<<< HEAD
        "0     3118c4e7  0001879  Replicate 1        TMA         A-1\n",
        "1     64e0d8b1  0001879  Replicate 1        TMA         A-2\n",
        "2     e73a8784  0001879  Replicate 1        TMA         A-3\n",
        "3     7a6cb8f7  0001879  Replicate 1        TMA         B-1\n",
        "4     829b9099  0001879  Replicate 1        TMA         B-2\n",
        "5     70aece53  0001879  Replicate 1        TMA         B-3"
-=======
-       "0     0546e512  0001879  Replicate 1        TMA         A-1\n",
-       "1     894959d2  0001879  Replicate 1        TMA         A-2\n",
-       "2     60911ff3  0001879  Replicate 1        TMA         A-3\n",
-       "3     23d65f78  0001879  Replicate 1        TMA         B-1\n",
-       "4     dc108ba8  0001879  Replicate 1        TMA         B-2\n",
-       "5     e016658c  0001879  Replicate 1        TMA         B-3"
->>>>>>> 401f9d1f
       ]
      },
      "execution_count": 17,
@@ -642,7 +619,7 @@
     {
      "data": {
       "text/plain": [
-       "Viewer(camera=Camera(center=(0.0, 499.90625, 499.8), zoom=0.38639483451115963, angles=(0.0, 0.0, 90.0), perspective=0.0, mouse_pan=True, mouse_zoom=True), cursor=Cursor(position=(1.0, 1.0), scaled=True, size=1, style=<CursorStyle.STANDARD: 'standard'>), dims=Dims(ndim=2, ndisplay=2, last_used=0, range=((0.0, 1000.025, 0.2125), (0.0, 999.8125, 0.2125)), current_step=(2352, 2352), order=(0, 1), axis_labels=('0', '1')), grid=GridCanvas(stride=1, shape=(-1, -1), enabled=False), layers=[<Image layer 'nuclei' at 0x274399b97f0>, <Image layer 'CD20' at 0x27436946df0>, <Image layer 'HER2' at 0x27450011850>, <Image layer 'DAPI' at 0x27453b2a5e0>, <Image layer 'HE' at 0x2745ee6ed60>], help='use <2> for transform', status='Ready', tooltip=Tooltip(visible=False, text=''), theme='dark', title='0001879: Replicate 1', mouse_over_canvas=False, mouse_move_callbacks=[], mouse_drag_callbacks=[], mouse_double_click_callbacks=[], mouse_wheel_callbacks=[<function dims_scroll at 0x00000273830B4820>], _persisted_mouse_event={}, _mouse_drag_gen={}, _mouse_wheel_gen={}, keymap={})"
+       "Viewer(camera=Camera(center=(0.0, 499.90625, 499.8), zoom=0.2945552291054573, angles=(0.0, 0.0, 90.0), perspective=0.0, mouse_pan=True, mouse_zoom=True), cursor=Cursor(position=(1.0, 1.0), scaled=True, size=1, style=<CursorStyle.STANDARD: 'standard'>), dims=Dims(ndim=2, ndisplay=2, last_used=0, range=((0.0, 1000.025, 0.2125), (0.0, 999.8125, 0.2125)), current_step=(2352, 2352), order=(0, 1), axis_labels=('0', '1')), grid=GridCanvas(stride=1, shape=(-1, -1), enabled=False), layers=[<Image layer 'nuclei' at 0x15e47efb9a0>, <Image layer 'CD20' at 0x15e34da05b0>, <Image layer 'HER2' at 0x15e51c69d30>, <Image layer 'DAPI' at 0x15e570a0970>, <Image layer 'HE' at 0x15e575075b0>], help='use <2> for transform', status='Ready', tooltip=Tooltip(visible=False, text=''), theme='dark', title='0001879: Replicate 1', mouse_over_canvas=False, mouse_move_callbacks=[], mouse_drag_callbacks=[], mouse_double_click_callbacks=[], mouse_wheel_callbacks=[<function dims_scroll at 0x0000015D8E5D95E0>], _persisted_mouse_event={}, _mouse_drag_gen={}, _mouse_wheel_gen={}, keymap={})"
       ]
      },
      "execution_count": 20,
@@ -711,9 +688,6 @@
     {
      "data": {
       "text/plain": [
-<<<<<<< HEAD
-       "Viewer(camera=Camera(center=(0.0, 499.90625, 499.8), zoom=0.2945552291054573, angles=(0.0, 0.0, 90.0), perspective=0.0, mouse_pan=True, mouse_zoom=True), cursor=Cursor(position=(1.0, 1.0), scaled=True, size=1, style=<CursorStyle.STANDARD: 'standard'>), dims=Dims(ndim=2, ndisplay=2, last_used=0, range=((0.0, 1000.025, 0.2125), (0.0, 999.8125, 0.2125)), current_step=(2352, 2352), order=(0, 1), axis_labels=('0', '1')), grid=GridCanvas(stride=1, shape=(-1, -1), enabled=False), layers=[<Image layer 'nuclei' at 0x15e47efb9a0>, <Image layer 'CD20' at 0x15e34da05b0>, <Image layer 'HER2' at 0x15e51c69d30>, <Image layer 'DAPI' at 0x15e570a0970>, <Image layer 'HE' at 0x15e575075b0>], help='use <2> for transform', status='Ready', tooltip=Tooltip(visible=False, text=''), theme='dark', title='0001879: Replicate 1', mouse_over_canvas=False, mouse_move_callbacks=[], mouse_drag_callbacks=[], mouse_double_click_callbacks=[], mouse_wheel_callbacks=[<function dims_scroll at 0x0000015D8E5D95E0>], _persisted_mouse_event={}, _mouse_drag_gen={}, _mouse_wheel_gen={}, keymap={})"
-=======
        "AnnData object with n_obs × n_vars = 4684 × 313\n",
        "    obs: 'transcript_counts', 'control_probe_counts', 'control_codeword_counts', 'total_counts', 'cell_area', 'nucleus_area', 'n_genes', 'leiden', 'annotations-TestKey', 'annotations-demo', 'annotations-demo2', 'annotations-demo3', 'cell_type'\n",
        "    var: 'gene_ids', 'feature_types', 'genome'\n",
@@ -722,7 +696,6 @@
        "    varm: 'OT', 'PCs', 'binned_expression'\n",
        "    layers: 'counts', 'norm_counts'\n",
        "    obsp: 'connectivities', 'distances'"
->>>>>>> 401f9d1f
       ]
      },
      "execution_count": 21,
@@ -1390,309 +1363,6 @@
    ]
   },
   {
-<<<<<<< HEAD
-=======
-   "cell_type": "markdown",
-   "metadata": {},
-   "source": [
-    "## Differential gene expression analysis"
-   ]
-  },
-  {
-   "cell_type": "code",
-   "execution_count": 29,
-   "metadata": {},
-   "outputs": [],
-   "source": [
-    "from insitupy import differential_gene_expression"
-   ]
-  },
-  {
-   "cell_type": "code",
-   "execution_count": 33,
-   "metadata": {},
-   "outputs": [],
-   "source": [
-    "exp = InSituExperiment.from_regions(\n",
-    "    data=xd, region_key=\"demo_regions\"\n",
-    ")"
-   ]
-  },
-  {
-   "cell_type": "code",
-   "execution_count": 34,
-   "metadata": {},
-   "outputs": [
-    {
-     "data": {
-      "text/plain": [
-       "\u001b[1mInSituExperiment\u001b[0m with 3 samples:\n",
-       "           uid slide_id    sample_id    region_key region_name\n",
-       "0     c22613af  0001879  Replicate 1  demo_regions     Region1\n",
-       "1     d660fdff  0001879  Replicate 1  demo_regions     Region2\n",
-       "2     ce9edfb5  0001879  Replicate 1  demo_regions     Region3"
-      ]
-     },
-     "execution_count": 34,
-     "metadata": {},
-     "output_type": "execute_result"
-    }
-   ],
-   "source": [
-    "exp"
-   ]
-  },
-  {
-   "cell_type": "code",
-   "execution_count": 37,
-   "metadata": {},
-   "outputs": [
-    {
-     "data": {
-      "text/plain": [
-       "Viewer(camera=Camera(center=(0.0, 669.1624999999999, 638.3499999999999), zoom=0.21649878123990487, angles=(0.0, 0.0, 90.0), perspective=0.0, mouse_pan=True, mouse_zoom=True), cursor=Cursor(position=(1.0, 1.0), scaled=True, size=1, style=<CursorStyle.STANDARD: 'standard'>), dims=Dims(ndim=2, ndisplay=2, last_used=0, range=((0.0, 1338.5375, 0.2125), (0.0, 1276.9125, 0.2125)), current_step=(3149, 3004), order=(0, 1), axis_labels=('0', '1')), grid=GridCanvas(stride=1, shape=(-1, -1), enabled=False), layers=[<Image layer 'nuclei' at 0x22b3ad4b670>, <Image layer 'CD20' at 0x22b3ad6ceb0>, <Image layer 'HER2' at 0x22b3bfbb880>, <Image layer 'DAPI' at 0x22b377c1df0>, <Image layer 'HE' at 0x22b3e0b41f0>], help='use <2> for transform', status='Ready', tooltip=Tooltip(visible=False, text=''), theme='dark', title='0001879: Replicate 1', mouse_over_canvas=False, mouse_move_callbacks=[], mouse_drag_callbacks=[], mouse_double_click_callbacks=[], mouse_wheel_callbacks=[<function dims_scroll at 0x0000022A9345B160>], _persisted_mouse_event={}, _mouse_drag_gen={}, _mouse_wheel_gen={}, keymap={})"
-      ]
-     },
-     "execution_count": 37,
-     "metadata": {},
-     "output_type": "execute_result"
-    }
-   ],
-   "source": [
-    "exp.show(2)"
-   ]
-  },
-  {
-   "cell_type": "code",
-   "execution_count": 39,
-   "metadata": {},
-   "outputs": [
-    {
-     "name": "stdout",
-     "output_type": "stream",
-     "text": [
-      "Added 2 new annotations to key 'Test'\n"
-     ]
-    }
-   ],
-   "source": [
-    "exp.data[2].store_geometries()"
-   ]
-  },
-  {
-   "cell_type": "code",
-   "execution_count": 46,
-   "metadata": {},
-   "outputs": [],
-   "source": [
-    "exp.data[2].annotations.save(r\"C:\\Users\\ge37voy\\Downloads\\annotations_out\")"
-   ]
-  },
-  {
-   "cell_type": "code",
-   "execution_count": null,
-   "metadata": {},
-   "outputs": [],
-   "source": []
-  },
-  {
-   "cell_type": "code",
-   "execution_count": 31,
-   "metadata": {},
-   "outputs": [
-    {
-     "data": {
-      "text/plain": [
-       "[\u001b[1m\u001b[31mInSituData\u001b[0m\n",
-       " \u001b[1mMethod:\u001b[0m\t\tXenium\n",
-       " \u001b[1mSlide ID:\u001b[0m\t0001879\n",
-       " \u001b[1mSample ID:\u001b[0m\tReplicate 1\n",
-       " \u001b[1mPath:\u001b[0m\t\tC:\\Users\\ge37voy\\Github\\InSituPy\\notebooks\\demo_dataset\\demo_insitupy_project\n",
-       " \u001b[1mMetadata file:\u001b[0m\t.ispy\n",
-       "     ➤ \u001b[34m\u001b[1mimages\u001b[0m\n",
-       "        \u001b[1mnuclei:\u001b[0m\t(4706, 4706)\n",
-       "        \u001b[1mCD20:\u001b[0m\t(4706, 4706)\n",
-       "        \u001b[1mHER2:\u001b[0m\t(4706, 4706)\n",
-       "        \u001b[1mDAPI:\u001b[0m\t(4706, 4706)\n",
-       "        \u001b[1mHE:\u001b[0m\t(4706, 4706, 3)\n",
-       "     ➤\u001b[32m\u001b[1m cells\u001b[0m\n",
-       "        \u001b[1mmatrix\u001b[0m\n",
-       "            AnnData object with n_obs × n_vars = 6743 × 313\n",
-       "            obs: 'transcript_counts', 'control_probe_counts', 'control_codeword_counts', 'total_counts', 'cell_area', 'nucleus_area', 'n_genes', 'leiden', 'annotations-TestKey', 'annotations-demo', 'annotations-demo2', 'annotations-demo3', 'cell_type'\n",
-       "            var: 'gene_ids', 'feature_types', 'genome'\n",
-       "            uns: 'counts_location', 'leiden', 'leiden_colors', 'neighbors', 'pca', 'umap'\n",
-       "            obsm: 'OT', 'X_pca', 'X_umap', 'spatial'\n",
-       "            varm: 'OT', 'PCs', 'binned_expression'\n",
-       "            layers: 'counts', 'norm_counts'\n",
-       "            obsp: 'connectivities', 'distances'\n",
-       "        \u001b[1mboundaries\u001b[0m\n",
-       "            BoundariesData object with 2 entries:\n",
-       "                \u001b[1mcellular\u001b[0m\n",
-       "                \u001b[1mnuclear\u001b[0m\n",
-       "     ➤ \u001b[33m\u001b[1mregions\u001b[0m\n",
-       "        \u001b[1mTMA:\u001b[0m\t1 regions, 1 class ('A-1') ,\n",
-       " \u001b[1m\u001b[31mInSituData\u001b[0m\n",
-       " \u001b[1mMethod:\u001b[0m\t\tXenium\n",
-       " \u001b[1mSlide ID:\u001b[0m\t0001879\n",
-       " \u001b[1mSample ID:\u001b[0m\tReplicate 1\n",
-       " \u001b[1mPath:\u001b[0m\t\tC:\\Users\\ge37voy\\Github\\InSituPy\\notebooks\\demo_dataset\\demo_insitupy_project\n",
-       " \u001b[1mMetadata file:\u001b[0m\t.ispy\n",
-       "     ➤ \u001b[34m\u001b[1mimages\u001b[0m\n",
-       "        \u001b[1mnuclei:\u001b[0m\t(4706, 4705)\n",
-       "        \u001b[1mCD20:\u001b[0m\t(4706, 4705)\n",
-       "        \u001b[1mHER2:\u001b[0m\t(4706, 4705)\n",
-       "        \u001b[1mDAPI:\u001b[0m\t(4706, 4705)\n",
-       "        \u001b[1mHE:\u001b[0m\t(4706, 4705, 3)\n",
-       "     ➤\u001b[32m\u001b[1m cells\u001b[0m\n",
-       "        \u001b[1mmatrix\u001b[0m\n",
-       "            AnnData object with n_obs × n_vars = 2450 × 313\n",
-       "            obs: 'transcript_counts', 'control_probe_counts', 'control_codeword_counts', 'total_counts', 'cell_area', 'nucleus_area', 'n_genes', 'leiden', 'annotations-TestKey', 'annotations-demo', 'annotations-demo2', 'annotations-demo3', 'cell_type'\n",
-       "            var: 'gene_ids', 'feature_types', 'genome'\n",
-       "            uns: 'counts_location', 'leiden', 'leiden_colors', 'neighbors', 'pca', 'umap'\n",
-       "            obsm: 'OT', 'X_pca', 'X_umap', 'spatial'\n",
-       "            varm: 'OT', 'PCs', 'binned_expression'\n",
-       "            layers: 'counts', 'norm_counts'\n",
-       "            obsp: 'connectivities', 'distances'\n",
-       "        \u001b[1mboundaries\u001b[0m\n",
-       "            BoundariesData object with 2 entries:\n",
-       "                \u001b[1mcellular\u001b[0m\n",
-       "                \u001b[1mnuclear\u001b[0m\n",
-       "     ➤ \u001b[33m\u001b[1mregions\u001b[0m\n",
-       "        \u001b[1mTMA:\u001b[0m\t1 regions, 1 class ('A-2') ,\n",
-       " \u001b[1m\u001b[31mInSituData\u001b[0m\n",
-       " \u001b[1mMethod:\u001b[0m\t\tXenium\n",
-       " \u001b[1mSlide ID:\u001b[0m\t0001879\n",
-       " \u001b[1mSample ID:\u001b[0m\tReplicate 1\n",
-       " \u001b[1mPath:\u001b[0m\t\tC:\\Users\\ge37voy\\Github\\InSituPy\\notebooks\\demo_dataset\\demo_insitupy_project\n",
-       " \u001b[1mMetadata file:\u001b[0m\t.ispy\n",
-       "     ➤ \u001b[34m\u001b[1mimages\u001b[0m\n",
-       "        \u001b[1mnuclei:\u001b[0m\t(4706, 4705)\n",
-       "        \u001b[1mCD20:\u001b[0m\t(4706, 4705)\n",
-       "        \u001b[1mHER2:\u001b[0m\t(4706, 4705)\n",
-       "        \u001b[1mDAPI:\u001b[0m\t(4706, 4705)\n",
-       "        \u001b[1mHE:\u001b[0m\t(4706, 4705, 3)\n",
-       "     ➤\u001b[32m\u001b[1m cells\u001b[0m\n",
-       "        \u001b[1mmatrix\u001b[0m\n",
-       "            AnnData object with n_obs × n_vars = 2304 × 313\n",
-       "            obs: 'transcript_counts', 'control_probe_counts', 'control_codeword_counts', 'total_counts', 'cell_area', 'nucleus_area', 'n_genes', 'leiden', 'annotations-TestKey', 'annotations-demo', 'annotations-demo2', 'annotations-demo3', 'cell_type'\n",
-       "            var: 'gene_ids', 'feature_types', 'genome'\n",
-       "            uns: 'counts_location', 'leiden', 'leiden_colors', 'neighbors', 'pca', 'umap'\n",
-       "            obsm: 'OT', 'X_pca', 'X_umap', 'spatial'\n",
-       "            varm: 'OT', 'PCs', 'binned_expression'\n",
-       "            layers: 'counts', 'norm_counts'\n",
-       "            obsp: 'connectivities', 'distances'\n",
-       "        \u001b[1mboundaries\u001b[0m\n",
-       "            BoundariesData object with 2 entries:\n",
-       "                \u001b[1mcellular\u001b[0m\n",
-       "                \u001b[1mnuclear\u001b[0m\n",
-       "     ➤ \u001b[33m\u001b[1mregions\u001b[0m\n",
-       "        \u001b[1mTMA:\u001b[0m\t1 regions, 1 class ('A-3') ,\n",
-       " \u001b[1m\u001b[31mInSituData\u001b[0m\n",
-       " \u001b[1mMethod:\u001b[0m\t\tXenium\n",
-       " \u001b[1mSlide ID:\u001b[0m\t0001879\n",
-       " \u001b[1mSample ID:\u001b[0m\tReplicate 1\n",
-       " \u001b[1mPath:\u001b[0m\t\tC:\\Users\\ge37voy\\Github\\InSituPy\\notebooks\\demo_dataset\\demo_insitupy_project\n",
-       " \u001b[1mMetadata file:\u001b[0m\t.ispy\n",
-       "     ➤ \u001b[34m\u001b[1mimages\u001b[0m\n",
-       "        \u001b[1mnuclei:\u001b[0m\t(4706, 4706)\n",
-       "        \u001b[1mCD20:\u001b[0m\t(4706, 4706)\n",
-       "        \u001b[1mHER2:\u001b[0m\t(4706, 4706)\n",
-       "        \u001b[1mDAPI:\u001b[0m\t(4706, 4706)\n",
-       "        \u001b[1mHE:\u001b[0m\t(4706, 4706, 3)\n",
-       "     ➤\u001b[32m\u001b[1m cells\u001b[0m\n",
-       "        \u001b[1mmatrix\u001b[0m\n",
-       "            AnnData object with n_obs × n_vars = 4684 × 313\n",
-       "            obs: 'transcript_counts', 'control_probe_counts', 'control_codeword_counts', 'total_counts', 'cell_area', 'nucleus_area', 'n_genes', 'leiden', 'annotations-TestKey', 'annotations-demo', 'annotations-demo2', 'annotations-demo3', 'cell_type'\n",
-       "            var: 'gene_ids', 'feature_types', 'genome'\n",
-       "            uns: 'counts_location', 'leiden', 'leiden_colors', 'neighbors', 'pca', 'umap'\n",
-       "            obsm: 'OT', 'X_pca', 'X_umap', 'spatial'\n",
-       "            varm: 'OT', 'PCs', 'binned_expression'\n",
-       "            layers: 'counts', 'norm_counts'\n",
-       "            obsp: 'connectivities', 'distances'\n",
-       "        \u001b[1mboundaries\u001b[0m\n",
-       "            BoundariesData object with 2 entries:\n",
-       "                \u001b[1mcellular\u001b[0m\n",
-       "                \u001b[1mnuclear\u001b[0m\n",
-       "     ➤ \u001b[36m\u001b[1mannotations\u001b[0m\n",
-       "        \u001b[1mdemo2:\u001b[0m\t1 annotations, 1 class ('Other') \n",
-       "     ➤ \u001b[33m\u001b[1mregions\u001b[0m\n",
-       "        \u001b[1mTMA:\u001b[0m\t1 regions, 1 class ('B-1') ,\n",
-       " \u001b[1m\u001b[31mInSituData\u001b[0m\n",
-       " \u001b[1mMethod:\u001b[0m\t\tXenium\n",
-       " \u001b[1mSlide ID:\u001b[0m\t0001879\n",
-       " \u001b[1mSample ID:\u001b[0m\tReplicate 1\n",
-       " \u001b[1mPath:\u001b[0m\t\tC:\\Users\\ge37voy\\Github\\InSituPy\\notebooks\\demo_dataset\\demo_insitupy_project\n",
-       " \u001b[1mMetadata file:\u001b[0m\t.ispy\n",
-       "     ➤ \u001b[34m\u001b[1mimages\u001b[0m\n",
-       "        \u001b[1mnuclei:\u001b[0m\t(4706, 4706)\n",
-       "        \u001b[1mCD20:\u001b[0m\t(4706, 4706)\n",
-       "        \u001b[1mHER2:\u001b[0m\t(4706, 4706)\n",
-       "        \u001b[1mDAPI:\u001b[0m\t(4706, 4706)\n",
-       "        \u001b[1mHE:\u001b[0m\t(4706, 4706, 3)\n",
-       "     ➤\u001b[32m\u001b[1m cells\u001b[0m\n",
-       "        \u001b[1mmatrix\u001b[0m\n",
-       "            AnnData object with n_obs × n_vars = 2923 × 313\n",
-       "            obs: 'transcript_counts', 'control_probe_counts', 'control_codeword_counts', 'total_counts', 'cell_area', 'nucleus_area', 'n_genes', 'leiden', 'annotations-TestKey', 'annotations-demo', 'annotations-demo2', 'annotations-demo3', 'cell_type'\n",
-       "            var: 'gene_ids', 'feature_types', 'genome'\n",
-       "            uns: 'counts_location', 'leiden', 'leiden_colors', 'neighbors', 'pca', 'umap'\n",
-       "            obsm: 'OT', 'X_pca', 'X_umap', 'spatial'\n",
-       "            varm: 'OT', 'PCs', 'binned_expression'\n",
-       "            layers: 'counts', 'norm_counts'\n",
-       "            obsp: 'connectivities', 'distances'\n",
-       "        \u001b[1mboundaries\u001b[0m\n",
-       "            BoundariesData object with 2 entries:\n",
-       "                \u001b[1mcellular\u001b[0m\n",
-       "                \u001b[1mnuclear\u001b[0m\n",
-       "     ➤ \u001b[36m\u001b[1mannotations\u001b[0m\n",
-       "        \u001b[1mTestKey:\u001b[0m\t1 annotations, 1 class ('TestClass') \n",
-       "        \u001b[1mdemo2:\u001b[0m\t1 annotations, 1 class ('Other') \n",
-       "     ➤ \u001b[33m\u001b[1mregions\u001b[0m\n",
-       "        \u001b[1mdemo_regions:\u001b[0m\t1 regions, 1 class ('Region3') \n",
-       "        \u001b[1mTMA:\u001b[0m\t1 regions, 1 class ('B-2') ,\n",
-       " \u001b[1m\u001b[31mInSituData\u001b[0m\n",
-       " \u001b[1mMethod:\u001b[0m\t\tXenium\n",
-       " \u001b[1mSlide ID:\u001b[0m\t0001879\n",
-       " \u001b[1mSample ID:\u001b[0m\tReplicate 1\n",
-       " \u001b[1mPath:\u001b[0m\t\tC:\\Users\\ge37voy\\Github\\InSituPy\\notebooks\\demo_dataset\\demo_insitupy_project\n",
-       " \u001b[1mMetadata file:\u001b[0m\t.ispy\n",
-       "     ➤ \u001b[34m\u001b[1mimages\u001b[0m\n",
-       "        \u001b[1mnuclei:\u001b[0m\t(4706, 4706)\n",
-       "        \u001b[1mCD20:\u001b[0m\t(4706, 4706)\n",
-       "        \u001b[1mHER2:\u001b[0m\t(4706, 4706)\n",
-       "        \u001b[1mDAPI:\u001b[0m\t(4706, 4706)\n",
-       "        \u001b[1mHE:\u001b[0m\t(4706, 4706, 3)\n",
-       "     ➤\u001b[32m\u001b[1m cells\u001b[0m\n",
-       "        \u001b[1mmatrix\u001b[0m\n",
-       "            AnnData object with n_obs × n_vars = 4345 × 313\n",
-       "            obs: 'transcript_counts', 'control_probe_counts', 'control_codeword_counts', 'total_counts', 'cell_area', 'nucleus_area', 'n_genes', 'leiden', 'annotations-TestKey', 'annotations-demo', 'annotations-demo2', 'annotations-demo3', 'cell_type'\n",
-       "            var: 'gene_ids', 'feature_types', 'genome'\n",
-       "            uns: 'counts_location', 'leiden', 'leiden_colors', 'neighbors', 'pca', 'umap'\n",
-       "            obsm: 'OT', 'X_pca', 'X_umap', 'spatial'\n",
-       "            varm: 'OT', 'PCs', 'binned_expression'\n",
-       "            layers: 'counts', 'norm_counts'\n",
-       "            obsp: 'connectivities', 'distances'\n",
-       "        \u001b[1mboundaries\u001b[0m\n",
-       "            BoundariesData object with 2 entries:\n",
-       "                \u001b[1mcellular\u001b[0m\n",
-       "                \u001b[1mnuclear\u001b[0m\n",
-       "     ➤ \u001b[36m\u001b[1mannotations\u001b[0m\n",
-       "        \u001b[1mdemo:\u001b[0m\t2 annotations, 1 class ('Negative') \n",
-       "        \u001b[1mdemo2:\u001b[0m\t1 annotations, 1 class ('Negative') \n",
-       "     ➤ \u001b[33m\u001b[1mregions\u001b[0m\n",
-       "        \u001b[1mTMA:\u001b[0m\t1 regions, 1 class ('B-3') ]"
-      ]
-     },
-     "execution_count": 31,
-     "metadata": {},
-     "output_type": "execute_result"
-    }
-   ],
-   "source": [
-    "exp.data"
-   ]
-  },
-  {
->>>>>>> 401f9d1f
    "cell_type": "code",
    "execution_count": null,
    "metadata": {},
