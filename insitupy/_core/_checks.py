--- conflicted
+++ resolved
@@ -125,9 +125,6 @@
         raise ValueError(f"Column '{column_name}' does not exist in the DataFrame.")
 
     # Check if all values in the specified column are valid RGB tuples
-<<<<<<< HEAD
-    return df[column_name].apply(is_valid_rgb_tuple).all()
-=======
     return df[column_name].apply(is_valid_rgb_tuple).all()
 
 
@@ -184,5 +181,4 @@
             # TODO: Here also the reference name must be kept - does it really? Only if both annotation and reference are in the same dataset
             return elem
     except AttributeError:
-        return elem
->>>>>>> 2ab2ff91
+        return elem