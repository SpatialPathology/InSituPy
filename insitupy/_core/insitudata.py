import functools as ft
import gc
import json
import os
import shutil
from datetime import datetime
from numbers import Number
from pathlib import Path
from typing import List, Literal, Optional, Tuple, Union
from uuid import uuid4
from warnings import warn

import anndata
import geopandas as gpd
import matplotlib
import matplotlib.pyplot as plt
import numpy as np
import pandas as pd
import scanpy as sc
import seaborn as sns
from anndata._core.anndata import AnnData
from dask_image.imread import imread
from geopandas import GeoDataFrame
from parse import *
from scipy.sparse import issparse
from shapely import Point, Polygon
from shapely.affinity import scale as scale_func
from tqdm import tqdm

import insitupy._core.config as config
from insitupy import WITH_NAPARI, __version__
from insitupy._constants import ISPY_METADATA_FILE, LOAD_FUNCS, REGIONS_SYMBOL
from insitupy._core._checks import _check_assignment, _substitution_func
from insitupy._core._save import _save_images
from insitupy._core._xenium import (_read_binned_expression,
                                    _read_boundaries_from_xenium,
                                    _read_matrix_from_xenium,
                                    _restructure_transcripts_dataframe)
from insitupy._exceptions import UnknownOptionError
from insitupy.images import ImageRegistration, deconvolve_he, resize_image
from insitupy.io.files import read_json, write_dict_to_json
from insitupy.io.io import (read_baysor_cells, read_baysor_transcripts,
                            read_celldata, read_shapesdata)
from insitupy.io.plots import save_and_show_figure
from insitupy.plotting import volcano_plot
from insitupy.utils.deg import create_deg_dataframe
from insitupy.utils.preprocessing import (normalize_and_transform_anndata,
                                          reduce_dimensions_anndata)
from insitupy.utils.utils import convert_to_list, get_nrows_maxcols

from .._constants import CACHE, ISPY_METADATA_FILE, MODALITIES
from .._exceptions import (InSituDataMissingObject,
                           InSituDataRepeatedCropError, ModalityNotFoundError,
                           NotOneElementError, WrongNapariLayerTypeError)
from ..images.utils import create_img_pyramid
from ..io.files import check_overwrite_and_remove_if_true, read_json
from ..plotting import expr_along_obs_val
from ..utils.utils import (convert_napari_shape_to_polygon_or_line,
                           convert_to_list)
from ..utils.utils import textformat as tf
from ._layers import _create_points_layer
from ._save import (_save_alt, _save_annotations, _save_cells, _save_images,
                    _save_regions, _save_transcripts)
from .dataclasses import AnnotationsData, CellData, ImageData, RegionsData

# optional packages that are not always installed
if WITH_NAPARI:
    import napari
    from napari.layers import Layer, Points, Shapes

    #from napari.layers.shapes.shapes import Shapes
    from ._layers import _add_annotations_as_layer
    from ._widgets import _initialize_widgets, add_new_geometries_widget


class InSituData:
    #TODO: Docstring of InSituData

    # import deprecated functions
    from ._deprecated import (read_all, read_annotations, read_cells,
                              read_images, read_regions, read_transcripts)

    def __init__(self,
                 path: Union[str, os.PathLike, Path] = None,
                 metadata: dict = None,
                 slide_id: str = None,
                 sample_id: str = None,
                 from_insitudata: bool = None,
                 ):
        """_summary_

        Args:
            path (Union[str, os.PathLike, Path]): _description_
            pattern_xenium_folder (str, optional): _description_. Defaults to "output-{ins_id}__{slide_id}__{sample_id}".
            matrix (Optional[AnnData], optional): _description_. Defaults to None.

        Raises:
            FileNotFoundError: _description_
        """
        self._path = path
        self._metadata = metadata
        self._slide_id = slide_id
        self._sample_id = sample_id
        self._from_insitudata = from_insitudata
        self._images = None
        self._cells = None
        self._alt = None
        self._annotations = None
        self._transcripts = None
        self._regions = None
        self._viewer = None
        self._quicksave_dir = None

    def __repr__(self):
        try:
            method = self._metadata["method"]
        except KeyError:
            method = "unknown"

        repr = (
            f"{tf.Bold+tf.Red}InSituData{tf.ResetAll}\n"
            f"{tf.Bold}Method:{tf.ResetAll}\t\t{method}\n"
            f"{tf.Bold}Slide ID:{tf.ResetAll}\t{self._slide_id}\n"
            f"{tf.Bold}Sample ID:{tf.ResetAll}\t{self._sample_id}\n"
            f"{tf.Bold}Path:{tf.ResetAll}\t\t{self._path.resolve()}\n"
        )

        mfile = self._metadata["metadata_file"]

        repr += f"{tf.Bold}Metadata file:{tf.ResetAll}\t{mfile}"

        if self._images is not None:
            images_repr = self._images.__repr__()
            repr = (
                repr + f"\n{tf.SPACER+tf.RARROWHEAD} " + images_repr.replace("\n", f"\n{tf.SPACER}   ")
            )

        if self._cells is not None:
            cells_repr = self._cells.__repr__()
            repr = (
                repr + f"\n{tf.SPACER+tf.RARROWHEAD+tf.Green+tf.Bold} cells{tf.ResetAll}\n{tf.SPACER}   " + cells_repr.replace("\n", f"\n{tf.SPACER}   ")
            )

        if self._transcripts is not None:
            trans_repr = f"DataFrame with shape {self._transcripts.shape[0]} x {self._transcripts.shape[1]}"

            repr = (
                repr + f"\n{tf.SPACER+tf.RARROWHEAD+tf.Purple+tf.Bold} transcripts{tf.ResetAll}\n{tf.SPACER}   " + trans_repr
            )

        if self._annotations is not None:
            annot_repr = self._annotations.__repr__()
            repr = (
                repr + f"\n{tf.SPACER+tf.RARROWHEAD} " + annot_repr.replace("\n", f"\n{tf.SPACER}   ")
            )

        if self._regions is not None:
            region_repr = self._regions.__repr__()
            repr = (
                repr + f"\n{tf.SPACER+tf.RARROWHEAD} " + region_repr.replace("\n", f"\n{tf.SPACER}   ")
            )

        if self._alt is not None:
            cells_repr = self._alt.__repr__()
            altseg_keys = self._alt.keys()
            repr = (
                #repr + f"\n{tf.SPACER+tf.RARROWHEAD+tf.Green+tf.Bold} alt{tf.ResetAll}\n{tf.SPACER}   " + cells_repr.replace("\n", f"\n{tf.SPACER}   ")
                repr + f"\n{tf.SPACER+tf.RARROWHEAD+tf.Green+tf.Bold} alt{tf.ResetAll}\n"
                f"{tf.SPACER}   Alternative CellData objects with following keys: {','.join(altseg_keys)}"
            )
        return repr
    

    @property
    def path(self):
        """Return save path of the InSituData object.
        Returns:
            str: Save path.
        """
        return self._path

    @property
    def metadata(self):
        """Return metadata of the InSituData object.
        Returns:
            dict: Metadata.
        """
        return self._metadata

    @metadata.setter
    def metadata(self, metadata: dict):
        self._metadata = metadata

    @property
    def slide_id(self):
        """Return slide id of the InSituData object.
        Returns:
            str: Slide id.
        """
        return self._slide_id

    @property
    def sample_id(self):
        """Return sample id of the InSituData object.
        Returns:
            str: Sample id.
        """
        return self._sample_id

    @property
    def from_insitudata(self):
        return self._from_insitudata

    @property
    def images(self):
        """Return images of the InSituData object.
        Returns:
            insitupy._core.dataclasses.ImageData: Images.
        """
        return self._images

    @images.setter
    def images(self, images: ImageData):
        self._images = images

    @images.deleter
    def images(self):
        self._images = None

    @property
    def cells(self):
        """Return cell data of the InSituData object.
        Returns:
            insitupy._core.dataclasses.CellData: Cell data.
        """
        return self._cells

    @cells.setter
    def cells(self, value: CellData):
        self._cells = value

    @cells.deleter
    def cells(self):
        self._cells = None

    @property
    def transcripts(self):
        """Return transcripts of the InSituData object.
        Returns:
            pd.DataFrame: Transcripts.
        """
        return self._transcripts

    @transcripts.setter
    def transcripts(self, value: pd.DataFrame):
        self._transcripts = value

    @transcripts.deleter
    def transcripts(self):
        self._transcripts = None

    @property
    def viewer(self):
        """Return viewer of the InSituData object.
        """
        return self._viewer

    @viewer.setter
    def viewer(self, value):
        self._viewer = value

    @viewer.deleter
    def viewer(self):
        self._viewer = None

    @property
    def annotations(self):
        """Return annotations of the InSituData object.
        Returns:
            insitupy._core.dataclasses.AnnotationsData: Annotations.
        """
        return self._annotations

    @annotations.setter
    def annotations(self, value: AnnotationsData):
        self._annotations = value

    @annotations.deleter
    def annotations(self):
        self._annotations = None

    @property
    def alt(self):
        """Return alternative cell data of the InSituData object.
        Returns:
            dict: A dictionary containing `insitupy._core.dataclasses.CellData` objects..
        """
        return self._alt

    @alt.deleter
    def alt(self):
        self._alt = None

    @property
    def regions(self):
        """Return regions of the InSituData object.
        Returns:
            insitupy._core.dataclasses.RegionsData: Regions.
        """
        return self._regions

    @regions.deleter
    def regions(self):
        self._regions = None

    def _save_metadata_after_registration(self,
                      metadata_path: Union[str, os.PathLike, Path] = None
                      ):
        # if there is no specific path given, the metadata is written to the default path for modified metadata
        if metadata_path is None:
            metadata_path = self._path / "experiment_modified.xenium"

        # write to json file
        metadata_json = json.dumps(self._metadata["xenium"], indent=4)
        print(f"\t\tSave metadata to {metadata_path}", flush=True)
        with open(metadata_path, "w") as metafile:
            metafile.write(metadata_json)

#    def _remove_empty_modalities(self):
#        try:
#            # check if anything really added to regions and if not, remove it again
#            if len(self.regions.metadata) == 0:
#                self.remove_modality("regions")
#        except AttributeError:
#            pass
#        try:
#            # check if anything really added to annotations and if not, remove it again
#            if len(self.annotations.metadata) == 0:
#                self.remove_modality("annotations")
#        except AttributeError:
#            pass

    def assign_geometries(self,
                          geometry_type: Literal["annotations", "regions"],
                          keys: Union[str, Literal["all"]] = "all",
                          add_masks: bool = False,
                          add_to_obs: bool = False,
                          overwrite: bool = True,
                          alt_layer: str = None
                          ):
        '''
        Function to assign geometries (annotations or regions) to the anndata object in
        InSituData.cells.matrix. Assignment information is added to the DataFrame in `.obs`.
        '''
        # assert that prerequisites are met
        try:
            geom_attr = getattr(self, geometry_type)
        except AttributeError:
            raise ModalityNotFoundError(modality=geometry_type)

        if alt_layer is None:
            if self._cells is not None:
                cell_attr = self._cells
                name = ".cells"
            else:
                raise ModalityNotFoundError("cells")
        else:
            #TODO
            if self._alt is not None:
                cell_attr = self._alt[alt_layer]
                name = f".alt[{alt_layer}]"
            else:
                raise ModalityNotFoundError(f"alt[{alt_layer}]")

        if keys == "all":
            keys = geom_attr.metadata.keys()

        # make sure annotation keys are a list
        keys = convert_to_list(keys)

        # convert coordinates into shapely Point objects
        x = cell_attr.matrix.obsm["spatial"][:, 0]
        y = cell_attr.matrix.obsm["spatial"][:, 1]
        cells = gpd.points_from_xy(x, y)

        # iterate through annotation keys
        for key in keys:
            print(f"Assigning key '{key}'...")
            # extract pandas dataframe of current key
            geom_df = geom_attr[key]

            # get unique list of annotation names
            geom_names = geom_df.name.unique()

            # initiate dataframe as dictionary
            data = {}

            # iterate through names
            for n in geom_names:
                polygons = geom_df[geom_df["name"] == n]["geometry"].tolist()
                #scales = geom_df[geom_df["name"] == n]["scale"].tolist()

                # in_poly = []
                # for poly, scale in zip(polygons, scales):
                #     # scale the polygon
                #     poly = scale_func(poly, xfact=scale[0], yfact=scale[1], origin=(0,0))

                #     # check if which of the points are inside the current annotation polygon
                #     in_poly.append(poly.contains(cells))

                in_poly = [poly.contains(cells) for poly in polygons]

                # check if points were in any of the polygons
                in_poly_res = np.array(in_poly).any(axis=0)

                # collect results
                data[n] = in_poly_res

            # convert into pandas dataframe
            data = pd.DataFrame(data)
            data.index = cell_attr.matrix.obs_names

            # transform data into one column
            column_to_add = [" & ".join(geom_names[row.values]) if np.any(row.values) else "unassigned" for _, row in data.iterrows()]

            if add_to_obs:
                # create annotation from annotation masks
                col_name = f"{geometry_type}-{key}"
                data[col_name] = column_to_add

                if col_name in cell_attr.matrix.obs:
                    if overwrite:
                        cell_attr.matrix.obs.drop(col_name, axis=1, inplace=True)
                        print(f'Existing column "{col_name}" is overwritten.', flush=True)
                        add = True
                    else:
                        warn(f'Column "{col_name}" exists already in `{name}.matrix.obs`. Assignment of key "{key}" was skipped. To force assignment, select `overwrite=True`.')
                        add = False

                if add:
                    if add_masks:
                        cell_attr.matrix.obs = pd.merge(left=cell_attr.matrix.obs, right=data, left_index=True, right_index=True)
                    else:
                        cell_attr.matrix.obs = pd.merge(left=cell_attr.matrix.obs, right=data.iloc[:, -1], left_index=True, right_index=True)

                    # save that the current key was analyzed
                    geom_attr.metadata[key]["analyzed"] = tf.TICK
            else:
                # add to obsm
                obsm_keys = cell_attr.matrix.obsm.keys()
                if geometry_type not in obsm_keys:
                    # add empty pandas dataframe with obs_names as index
                    cell_attr.matrix.obsm[geometry_type] = pd.DataFrame(index=cell_attr.matrix.obs_names)

                cell_attr.matrix.obsm[geometry_type][key] = column_to_add

                # save that the current key was analyzed
                geom_attr.metadata[key]["analyzed"] = tf.TICK

                print(f"Added results to `{name}.matrix.obsm[{geometry_type}]", flush=True)


    def assign_annotations(
        self,
        keys: Union[str, Literal["all"]] = "all",
        add_masks: bool = False,
        overwrite: bool = True
    ):
        self.assign_geometries(
            geometry_type="annotations",
            keys=keys,
            add_masks=add_masks,
            overwrite=overwrite
        )
        if self._alt is not None:
            for key in self.alt.keys():
                self.assign_geometries(
                    geometry_type="annotations",
                    keys=keys,
                    add_masks=add_masks,
                    overwrite=overwrite,
                    alt_layer=key
                )

    def assign_regions(
        self,
        keys: Union[str, Literal["all"]] = "all",
        add_masks: bool = False,
        overwrite: bool = True
    ):
        self.assign_geometries(
            geometry_type="regions",
            keys=keys,
            add_masks=add_masks,
            overwrite=overwrite
        )
        if self._alt is not None:
            for key in self.alt.keys():
                self.assign_geometries(
                    geometry_type="regions",
                    keys=keys,
                    add_masks=add_masks,
                    overwrite=overwrite,
                    alt_layer=key
                )

    def copy(self):
        '''
        Function to generate a deep copy of the InSituData object.
        '''
        from copy import deepcopy
        had_viewer = False
        if self._viewer is not None:
            had_viewer = True

            # make copy of viewer to add it later again
            viewer_copy = self._viewer.copy()
            # remove viewer because there is otherwise a error during deepcopy
            self.viewer = None

        # make copy
        self_copy = deepcopy(self)

        # add viewer again to original object if necessary
        if had_viewer:
            self._viewer = viewer_copy

        return self_copy

    def crop(self,
             region_tuple: Optional[Tuple[str, str]] = None,
             xlim: Optional[Tuple[int, int]] = None,
             ylim: Optional[Tuple[int, int]] = None,
             inplace: bool = False
             #layer_name: Optional[str] = None,
            ):
        """
        Crop the data based on the provided parameters.

        Args:
            region_tuple (Optional[Tuple[str, str]]): A tuple specifying the region to crop.
            xlim (Optional[Tuple[int, int]]): The x-axis limits for cropping.
            ylim (Optional[Tuple[int, int]]): The y-axis limits for cropping.
            inplace (bool): If True, modify the data in place. Otherwise, return a new cropped data.

        Raises:
            ValueError: If none of region_tuple, layer_name, or xlim/ylim are provided.
        """
        # if layer_name is None and region_tuple is None and (xlim is None or ylim is None):
        #     raise ValueError("At least one of shape_layer, region_tuple, or xlim/ylim must be provided.")
        if region_tuple is None and (xlim is None or ylim is None):
            raise ValueError("At least one of `region_tuple` or `xlim`/`ylim` must be provided.")

        # retrieve pixel size of data
        #pixel_size = self.metadata["xenium"]["pixel_size"]

        if region_tuple is not None:

            # extract regions dataframe
            region_key = region_tuple[0]
            region_name = region_tuple[1]
            region_df = self._regions[region_key]

            # extract geometry
            geometry = region_df[region_df["name"] == region_name]["geometry"].item()

            use_shape = True

        # elif layer_name is not None:
        #     try:
        #         # extract shape layer for cropping from napari viewer
        #         layer = self.viewer.layers[layer_name]
        #     except KeyError:
        #         raise KeyError(f"Shape layer selected for cropping ('{layer_name}') was not found in layers.")

        #     # check the type of the element
        #     if not isinstance(layer, napari.layers.Shapes):
        #         raise WrongNapariLayerTypeError(found=type(layer), wanted=napari.layers.Shapes)

        #     # make sure the layer contains only one element
        #     if len(layer.data) != 1:
        #         raise NotOneElementError(layer.data)

        #     # select the shape from list
        #     crop_window = layer.data[0].copy()
        #     # crop_window *= pixel_size
        #     shape_type = layer.shape_type[0]

        #     geometry = convert_napari_shape_to_polygon_or_line(
        #         napari_shape_data=crop_window,
        #         shape_type=shape_type
        #         )

        #     use_shape = True

        else:
            # if xlim or ylim is not none, assert that both are not None
            #if xlim is not None or ylim is not None:
            assert np.all([elem is not None for elem in [xlim, ylim]]), "If `region_tuple` is None, both `xlim` and `ylim` need to be set instead."
            use_shape = False

        # # assert that either shape_layer is given or xlim/ylim
        # assert np.any([elem is not None for elem in [shape_layer, xlim, ylim]]), "No values given for either `shape_layer` or `xlim/ylim`."

        if use_shape:
            # convert to metric unit (normally µm)
            #geometry = scale_func(geometry, xfact=pixel_size, yfact=pixel_size, origin=(0,0))

            # extract x and y limits from the geometry
            bounding_box = geometry.bounds # (minx, miny, maxx, maxy)
            xlim = (bounding_box[0], bounding_box[2])
            ylim = (bounding_box[1], bounding_box[3])

            # xlim = (crop_window[:, 1].min(), crop_window[:, 1].max())
            # ylim = (crop_window[:, 0].min(), crop_window[:, 0].max())

        # make sure there are no negative values in the limits
        xlim = tuple(np.clip(xlim, a_min=0, a_max=None))
        ylim = tuple(np.clip(ylim, a_min=0, a_max=None))

        # check if the changes are supposed to be made in place or not
        if inplace:
            _self = self
        else:
            _self = self.copy()

        # if the object was previously cropped, check if the current window is identical with the previous one
        if np.all([elem in _self.metadata["xenium"].keys() for elem in ["cropping_xlim", "cropping_ylim"]]):
            # test whether the limits are identical
            if (xlim == _self.metadata["xenium"]["cropping_xlim"]) & (ylim == _self.metadata["xenium"]["cropping_ylim"]):
                raise InSituDataRepeatedCropError(xlim, ylim)

        if _self.cells is not None:
            # infer mask from cell coordinates
            cells = _self.cells
            cell_coords = cells.matrix.obsm['spatial'].copy()
            xmask = (cell_coords[:, 0] >= xlim[0]) & (cell_coords[:, 0] <= xlim[1])
            ymask = (cell_coords[:, 1] >= ylim[0]) & (cell_coords[:, 1] <= ylim[1])
            mask = xmask & ymask

            # select
            _self.cells.matrix = _self.cells.matrix[mask, :].copy()

            # crop boundaries
            _self.cells.boundaries.crop(
                cell_ids=_self.cells.matrix.obs_names, xlim=xlim, ylim=ylim
                )

            # shift coordinates to correct for change of coordinates during cropping
            _self.cells.shift(x=-xlim[0], y=-ylim[0])

        if _self.alt is not None:
            alt = _self.alt
            for k, cells in alt.items():
                cell_coords = cells.matrix.obsm['spatial'].copy()
                xmask = (cell_coords[:, 0] >= xlim[0]) & (cell_coords[:, 0] <= xlim[1])
                ymask = (cell_coords[:, 1] >= ylim[0]) & (cell_coords[:, 1] <= ylim[1])
                mask = xmask & ymask

                # select
                cells.matrix = cells.matrix[mask, :].copy()

                # crop boundaries
                cells.boundaries.crop(
                    cell_ids=_self.cells.matrix.obs_names, xlim=xlim, ylim=ylim
                    )

                # shift coordinates to correct for change of coordinates during cropping
                cells.shift(x=-xlim[0], y=-ylim[0])

        if _self.transcripts is not None:
            # infer mask for selection
            xmask = (_self.transcripts["coordinates", "x"] >= xlim[0]) & (_self.transcripts["coordinates", "x"] <= xlim[1])
            ymask = (_self.transcripts["coordinates", "y"] >= ylim[0]) & (_self.transcripts["coordinates", "y"] <= ylim[1])
            mask = xmask & ymask

            # select
            _self.transcripts = _self.transcripts.loc[mask, :].copy()

            # move origin again to 0 by subtracting the lower limits from the coordinates
            _self.transcripts["coordinates", "x"] -= xlim[0]
            _self.transcripts["coordinates", "y"] -= ylim[0]

        if self._images is not None:
            _self.images.crop(xlim=xlim, ylim=ylim)

        if self._annotations is not None:

            _self.annotations.crop(
                xlim=tuple([elem for elem in xlim]),
                ylim=tuple([elem for elem in ylim])
                # xlim=tuple([elem / pixel_size for elem in xlim]), # transform back to pixel coordinates before cropping
                # ylim=tuple([elem / pixel_size for elem in ylim])
                )

        if self._regions is not None:
            _self.regions.crop(
                xlim=tuple([elem for elem in xlim]),
                ylim=tuple([elem for elem in ylim])
                # xlim=tuple([elem / pixel_size for elem in xlim]), # transform back to pixel coordinates before cropping
                # ylim=tuple([elem / pixel_size for elem in ylim])
            )

        # add information about cropping to metadata
        if "cropping_history" not in _self.metadata:
            _self.metadata["cropping_history"] = {}
            _self.metadata["cropping_history"]["xlim"] = []
            _self.metadata["cropping_history"]["ylim"] = []
        _self.metadata["cropping_history"]["xlim"].append(tuple([int(elem) for elem in xlim]))
        _self.metadata["cropping_history"]["ylim"].append(tuple([int(elem) for elem in ylim]))

        # add new uid to uid history
        _self.metadata["uids"].append(str(uuid4()))

        # empty current data and data history entry in metadata
        _self.metadata["data"] = {}
        for k in _self.metadata["history"].keys():
            if k != "alt":
                _self.metadata["history"][k] = []
            else:
                empty_alt_hist_dict = {k: [] for k in _self.metadata["history"]["alt"].keys()}
                _self.metadata["history"]["alt"] = empty_alt_hist_dict

        # sometimes modalities like annotations or regions can be empty in the meantime
        # here such empty modalities are removed
        #_self.remove_empty_modalities()

        if inplace:
            if self._viewer is not None:
                del _self.viewer # delete viewer
        else:
            return _self




    def hvg(self,
            hvg_batch_key: Optional[str] = None,
            hvg_flavor: Literal["seurat", "cell_ranger", "seurat_v3"] = 'seurat',
            hvg_n_top_genes: Optional[int] = None,
            verbose: bool = True
            ) -> None:
        """
        Calculate highly variable genes (HVGs) using specified flavor and parameters.

        Args:
            hvg_batch_key (str, optional):
                Batch key for computing HVGs separately for each batch. Default is None, indicating all samples are considered.
            hvg_flavor (Literal["seurat", "cell_ranger", "seurat_v3"], optional):
                Flavor of the HVG computation method. Choose between "seurat", "cell_ranger", or "seurat_v3".
                Default is 'seurat'.
            hvg_n_top_genes (int, optional):
                Number of top highly variable genes to identify. Mandatory if `hvg_flavor` is set to "seurat_v3".
                Default is None.
            verbose (bool, optional):
                If True, print progress messages during HVG computation. Default is True.

        Raises:
            ValueError: If `hvg_n_top_genes` is not specified for "seurat_v3" flavor or if an invalid `hvg_flavor` is provided.

        Returns:
            None: This method modifies the input matrix in place, identifying highly variable genes based on the specified
                flavor and parameters. It does not return any value.
        """

        if hvg_flavor in ["seurat", "cell_ranger"]:
            hvg_layer = None
        elif hvg_flavor == "seurat_v3":
            hvg_layer = "counts" # seurat v3 method expects counts data

            # n top genes must be specified for this method
            if hvg_n_top_genes is None:
                raise ValueError(f"HVG computation: For flavor {hvg_flavor} `hvg_n_top_genes` is mandatory")
        else:
            raise ValueError(f'Unknown value for `hvg_flavor`: {hvg_flavor}. Possible values: {["seurat", "cell_ranger", "seurat_v3"]}')

        if hvg_batch_key is None:
            print("Calculate highly-variable genes across all samples using {} flavor...".format(hvg_flavor)) if verbose else None
        else:
            print("Calculate highly-variable genes per batch key {} using {} flavor...".format(hvg_batch_key, hvg_flavor)) if verbose else None

        sc.pp.highly_variable_genes(self._cells.matrix, batch_key=hvg_batch_key, flavor=hvg_flavor, layer=hvg_layer, n_top_genes=hvg_n_top_genes)


    def normalize_and_transform(self,
                transformation_method: Literal["log1p", "sqrt"] = "log1p",
                target_sum: int = 250,
                normalize_alt: bool = True,
                verbose: bool = True
                ) -> None:
        """
        Normalize the data using either log1p or square root transformation.

        Args:
            transformation_method (Literal["log1p", "sqrt"], optional):
                The method used for data transformation. Choose between "log1p" for logarithmic transformation
                and "sqrt" for square root transformation. Default is "log1p".
            normalize_alt (bool, optional):
                If True, `.alt` modalities are also normalized, if available.
            verbose (bool, optional):
                If True, print progress messages during normalization. Default is True.

        Raises:
            ValueError: If `transformation_method` is not one of ["log1p", "sqrt"].

        Returns:
            None: This method modifies the input matrix in place, normalizing the data based on the specified method.
                It does not return any value.
        """
        if self._cells is not None:
            cells = self._cells
        else:
            raise ModalityNotFoundError(modality="cells")

        normalize_and_transform_anndata(
            adata=cells.matrix,
            transformation_method=transformation_method,
            target_sum=target_sum,
            verbose=verbose)

        if self._alt is not None:
            alt = self._alt
            print("Found `.alt` modality.")
            for k, cells in alt.items():
                print(f"\tNormalizing {k}...")
                normalize_and_transform_anndata(adata=cells.matrix, transformation_method=transformation_method, verbose=verbose)

    def add_alt(self,
                celldata_to_add: CellData,
                key_to_add: str
                ) -> None:
        # check if the current self has already an alt object and add a empty one if not
        #alt_attr_name = "alt"
        #try:
        #    alt_attr = getattr(self, alt_attr_name)
        #except AttributeError:
        #    setattr(self, alt_attr_name, {})
        #    alt_attr = getattr(self, alt_attr_name)

        if self._alt is None:
            self._alt = dict()

        # add the celldata to the given key
        self._alt[key_to_add] = celldata_to_add

    def add_baysor(self,
                   path: Union[str, os.PathLike, Path],
                   read_transcripts: bool = False,
                   key_to_add: str = "baysor",
                   pixel_size: Number = 1 # the pixel size is usually 1 since baysor runs on the µm coordinates
                   ):

        # # convert to pathlib path
        path = Path(path)

        # read baysor data
        celldata = read_baysor_cells(baysor_output=path, pixel_size=pixel_size)

        # add celldata to alt attribute
        self.add_alt(celldata_to_add=celldata, key_to_add=key_to_add)

        if read_transcripts:
            #trans_attr_name = "transcripts"
            if self._transcripts is None:
                print("No transcript layer found. Addition of Baysor transcript data is skipped.", flush=True)
            else:
                trans_attr = self._transcripts
                # read baysor transcripts
                baysor_results = read_baysor_transcripts(baysor_output=path)
                baysor_results = baysor_results[["cell"]]

                # merge transcripts with existing transcripts
                baysor_results.columns = pd.MultiIndex.from_tuples([("cell_id", key_to_add)])
                trans_attr = pd.merge(left=trans_attr,
                                    right=baysor_results,
                                    left_index=True,
                                    right_index=True
                                    )

                # add resulting dataframe to InSituData
                self._transcripts = trans_attr


    def plot_dimred(self, save: Optional[str] = None):
        '''
        Read dimensionality reduction plots.
        '''
        # construct paths
        analysis_path = self._path / "analysis"
        umap_file = analysis_path / "umap" / "gene_expression_2_components" / "projection.csv"
        pca_file = analysis_path / "pca" / "gene_expression_10_components" / "projection.csv"
        cluster_file = analysis_path / "clustering" / "gene_expression_graphclust" / "clusters.csv"


        # read data
        umap_data = pd.read_csv(umap_file)
        pca_data = pd.read_csv(pca_file)
        cluster_data = pd.read_csv(cluster_file)

        # merge dimred data with clustering data
        data = ft.reduce(lambda left, right: pd.merge(left, right, on='Barcode'), [umap_data, pca_data.iloc[:, :3], cluster_data])
        data["Cluster"] = data["Cluster"].astype('category')

        # plot
        nrows = 1
        ncols = 2
        fig, axs = plt.subplots(nrows, ncols, figsize=(8*ncols, 6*nrows))
        sns.scatterplot(data=data, x="PC-1", y="PC-2", hue="Cluster", palette="tab20", ax=axs[0])
        sns.scatterplot(data=data, x="UMAP-1", y="UMAP-2", hue="Cluster", palette="tab20", ax=axs[1])
        if save is not None:
            plt.savefig(save)
        plt.show()

    def load_all(self,
                 skip: Optional[str] = None,
                 ):
        # # extract read functions
        # read_funcs = [elem for elem in dir(self) if elem.startswith("load_")]
        # read_funcs = [elem for elem in read_funcs if elem not in ["load_all", "load_quicksave"]]

        for f in LOAD_FUNCS:
            if skip is None or skip not in f:
                func = getattr(self, f)
                try:
                    func()
                except ModalityNotFoundError as err:
                    print(err)

    def load_annotations(self):
        print("Loading annotations...", flush=True)
        try:
            p = self._metadata["data"]["annotations"]
        except KeyError:
            raise ModalityNotFoundError(modality="annotations")
        self._annotations = read_shapesdata(path=self._path / p, mode="annotations")


    def import_annotations(self,
                           files: Optional[Union[str, os.PathLike, Path]],
                           keys: Optional[str],
                           scale_factor: Number # µm/pixel - can be used to convert the pixel coordinates into µm coordinates
                           ):
        '''

        '''
        print("Importing annotations...", flush=True)

        # add annotations object
        files = convert_to_list(files)
        keys = convert_to_list(keys)

        if self._annotations is None:
            self._annotations = AnnotationsData()

        for key, file in zip(keys, files):
            # read annotation and store in dictionary
            self._annotations.add_data(data=file,
                                      key=key,
                                      scale_factor=scale_factor
                                      )

        #self._remove_empty_modalities()

    def load_regions(self):
        print("Loading regions...", flush=True)
        try:
            p = self._metadata["data"]["regions"]
        except KeyError:
            raise ModalityNotFoundError(modality="regions")
        self._regions = read_shapesdata(path=self._path / p, mode="regions")

    def import_regions(self,
                    files: Optional[Union[str, os.PathLike, Path]],
                    keys: Optional[str],
                    scale_factor: Number # µm/pixel - used to convert the pixel coordinates into µm coordinates
                    ):
        print("Importing regions...", flush=True)

        # add regions object
        files = convert_to_list(files)
        keys = convert_to_list(keys)
        #pixel_size = self.metadata["xenium"]['pixel_size']

        if self._regions is None:
            self._regions = RegionsData()

        for key, file in zip(keys, files):
            # read annotation and store in dictionary
            self._regions.add_data(data=file,
                                key=key,
                                scale_factor=scale_factor
                                )

        #self._remove_empty_modalities()


    def load_cells(self):
        print("Loading cells...", flush=True)
        pixel_size = self._metadata["xenium"]["pixel_size"]
        if self._from_insitudata:
            try:
                cells_path = self._metadata["data"]["cells"]
            except KeyError:
                raise ModalityNotFoundError(modality="cells")
            else:
                self._cells = read_celldata(path=self._path / cells_path)

            # check if alt data is there and read if yes
            try:
                alt_path_dict = self._metadata["data"]["alt"]
            except KeyError:
                print("\tNo alternative cells found...")
            else:
                print("\tFound alternative cells...")
                alt_dict = {}
                for k, p in alt_path_dict.items():
                    alt_dict[k] = read_celldata(path=self._path / p)

                # add attribute
                self._alt = alt_dict

        else:
            # read celldata
            matrix = _read_matrix_from_xenium(path=self._path)
            boundaries = _read_boundaries_from_xenium(path=self._path, pixel_size=pixel_size)
            self._cells = CellData(matrix=matrix, boundaries=boundaries)

            try:
                # read binned expression
                arr = _read_binned_expression(path=self._path, gene_names_to_select=self._cells.matrix.var_names)
                self._cells.matrix.varm["binned_expression"] = arr
            except ValueError:
                warn("Loading of binned expression did not work. Skipped it.")
                pass


    def load_images(self,
                    names: Union[Literal["all", "nuclei"], str] = "all", # here a specific image can be chosen
                    nuclei_type: Literal["focus", "mip", ""] = "mip",
                    load_cell_segmentation_images: bool = True,
                    reload: bool = False
                    ):
        # load image into ImageData object
        print("Loading images...", flush=True)

        if self._from_insitudata:
            # check if matrix data is stored in this InSituData
            if "images" not in self._metadata["data"]:
                raise ModalityNotFoundError(modality="images")

            if names == "all":
                img_names = list(self._metadata["data"]["images"].keys())
            else:
                img_names = convert_to_list(names)

            # get file paths and names
            img_files = [v for k,v in self._metadata["data"]["images"].items() if k in img_names]
            img_names = [k for k,v in self._metadata["data"]["images"].items() if k in img_names]
        else:
            nuclei_file_key = f"morphology_{nuclei_type}_filepath"

            # In v2.0 the "mip" image was removed due to better focusing of the machine.
            # For <v2.0 the function still tries to retrieve the "mip" image but in case this is not found
            # it will retrieve the "focus" image
            if nuclei_type == "mip" and nuclei_file_key not in self._metadata["xenium"]["images"].keys():
                warn(
                    f"Nuclei image type '{nuclei_type}' not found. Used 'focus' instead. This is the normal behavior for data analyzed with Xenium Ranger >=v2.0",
                    UserWarning, stacklevel=2
                     )

                nuclei_type = "focus"
                nuclei_file_key = f"morphology_{nuclei_type}_filepath"

            if names == "nuclei":
                img_keys = [nuclei_file_key]
                img_names = ["nuclei"]
            else:
                # get available keys for registered images in metadata
                img_keys = [elem for elem in self._metadata["xenium"]["images"] if elem.startswith("registered")]

                # extract image names from keys and add nuclei
                img_names = ["nuclei"] + [elem.split("_")[1] for elem in img_keys]

                # add dapi image key
                img_keys = [nuclei_file_key] + img_keys

                if names != "all":
                    # make sure keys is a list
                    names = convert_to_list(names)
                    # select the specified keys
                    mask = [elem in names for elem in img_names]
                    img_keys = [elem for m, elem in zip(mask, img_keys) if m]
                    img_names = [elem for m, elem in zip(mask, img_names) if m]

            # get path of image files
            img_files = [self._metadata["xenium"]["images"][k] for k in img_keys]

            if load_cell_segmentation_images:
                # get cell segmentation images if available
                if "morphology_focus/" in self._metadata["xenium"]["images"][nuclei_file_key]:
                    seg_files = ["morphology_focus/morphology_focus_0001.ome.tif",
                                 "morphology_focus/morphology_focus_0002.ome.tif",
                                 "morphology_focus/morphology_focus_0003.ome.tif"
                                 ]
                    seg_names = ["cellseg1", "cellseg2", "cellseg3"]

                    # check which segmentation files exist and append to image list
                    seg_file_exists_list = [(self._path / f).is_file() for f in seg_files]
                    #print(seg_file_exists_list)
                    img_files += [f for f, exists in zip(seg_files, seg_file_exists_list) if exists]
                    img_names += [n for n, exists in zip(seg_names, seg_file_exists_list) if exists]

        # create imageData object
        img_paths = [self._path / elem for elem in img_files]

        if self._images is None:
            self._images = ImageData(img_paths, img_names)
        else:
            for im, n in zip(img_paths, img_names):
                self._images.add_image(im, n, overwrite=reload)

    def load_transcripts(self,
                        transcript_filename: str = "transcripts.parquet"
                        ):
        if self._from_insitudata:
            # check if matrix data is stored in this InSituData
            if "transcripts" not in self._metadata["data"]:
                raise ModalityNotFoundError(modality="transcripts")

            # read transcripts
            print("Loading transcripts...", flush=True)
            self._transcripts = pd.read_parquet(self._path / self._metadata["data"]["transcripts"])
        else:
            # read transcripts
            print("Loading transcripts...", flush=True)
            transcript_dataframe = pd.read_parquet(self._path / transcript_filename)

            self._transcripts = _restructure_transcripts_dataframe(transcript_dataframe)


    def reduce_dimensions(self,
                        umap: bool = True,
                        tsne: bool = True,
                        layer: Optional[str] = None,
                        batch_correction_key: Optional[str] = None,
                        perform_clustering: bool = True,
                        verbose: bool = True,
                        tsne_lr: int = 1000,
                        tsne_jobs: int = 8,
                        **kwargs
                        ):
        """
        Reduce the dimensionality of the data using PCA, UMAP, and t-SNE techniques, optionally performing batch correction.

        Args:
            umap (bool, optional):
                If True, perform UMAP dimensionality reduction. Default is True.
            tsne (bool, optional):
                If True, perform t-SNE dimensionality reduction. Default is True.
            layer (str, optional):
                Specifies the layer of the AnnData object to operate on. Default is None (uses adata.X).
            batch_correction_key (str, optional):
                Batch key for performing batch correction using scanorama. Default is None, indicating no batch correction.
            verbose (bool, optional):
                If True, print progress messages during dimensionality reduction. Default is True.
            tsne_lr (int, optional):
                Learning rate for t-SNE. Default is 1000.
            tsne_jobs (int, optional):
                Number of CPU cores to use for t-SNE computation. Default is 8.
            **kwargs:
                Additional keyword arguments to be passed to scanorama function if batch correction is performed.

        Raises:
            ValueError: If an invalid `batch_correction_key` is provided.

        Returns:
            None: This method modifies the input matrix in place, reducing its dimensionality using specified techniques and
                batch correction if applicable. It does not return any value.
        """
        if self._cells is None:
            raise ModalityNotFoundError(modality="cells")
        else:
            cells = self._cells

        reduce_dimensions_anndata(adata=cells.matrix,
                                  umap=umap, tsne=tsne, layer=layer,
                                  batch_correction_key=batch_correction_key,
                                  perform_clustering=perform_clustering,
                                  verbose=verbose,
                                  tsne_lr=tsne_lr, tsne_jobs=tsne_jobs
                                  )

        if self._alt is not None:
            alt = self._alt
            print("Found `.alt` modality.")
            for k, cells in alt.items():
                print(f"\tReducing dimensions in `.alt['{k}']...")

                reduce_dimensions_anndata(adata=cells.matrix,
                                        umap=umap, tsne=tsne, layer=layer,
                                        batch_correction_key=batch_correction_key,
                                        perform_clustering=perform_clustering,
                                        verbose=verbose,
                                        tsne_lr=tsne_lr, tsne_jobs=tsne_jobs
                                        )

    def saveas(self,
            path: Union[str, os.PathLike, Path],
            overwrite: bool = False,
            zip_output: bool = False,
            images_as_zarr: bool = True,
            zarr_zipped: bool = False,
            images_max_resolution: Optional[Number] = None, # in µm per pixel
            verbose: bool = True
            ):
        '''
        Function to save the InSituData object.

        Args:
            path: Path to save the data to.
        '''
        # check if the path already exists
        path = Path(path)

        # check overwrite
        check_overwrite_and_remove_if_true(path=path, overwrite=overwrite)

        if zip_output:
            zippath = path / (path.stem + ".zip")
            check_overwrite_and_remove_if_true(path=zippath, overwrite=overwrite)

        print(f"Saving data to {str(path)}") if verbose else None

        # create output directory if it does not exist yet
        path.mkdir(parents=True, exist_ok=True)

        # store basic information about experiment
        self._metadata["slide_id"] = self._slide_id
        self._metadata["sample_id"] = self._sample_id

        # clean old entries in data metadata
        self._metadata["data"] = {}

        #pixel_size = self.metadata['xenium']['pixel_size']

        # save images
        if self._images is not None:
            images = self._images
            _save_images(
                imagedata=images,
                path=path,
                metadata=self._metadata,
                images_as_zarr=images_as_zarr,
                zipped=zarr_zipped,
                max_resolution=images_max_resolution
                )

            # if images_max_resolution is not None:
            #     if images_max_resolution <= pixel_size:
            #         warn(f"`max_pixel_size` ({images_max_resolution}) smaller than `pixel_size` ({pixel_size}). Skipped resizing.")
            #         pass
            #     else:
            #         self.metadata['xenium']['pixel_size'] = images_max_resolution

        # save cells
        if self._cells is not None:
            cells = self._cells
            _save_cells(
                cells=cells,
                path=path,
                metadata=self._metadata,
                boundaries_zipped=zarr_zipped
            )

        # save alternative cell data
        if self._alt is not None:
            alt = self._alt
            _save_alt(
                attr=alt,
                path=path,
                metadata=self._metadata,
                boundaries_zipped=zarr_zipped
            )

        # save transcripts
        if self._transcripts is not None:
            transcripts = self._transcripts
            _save_transcripts(
                transcripts=transcripts,
                path=path,
                metadata=self._metadata
                )

        # save annotations
        if self._annotations is not None:
            annotations = self._annotations
            _save_annotations(
                annotations=annotations,
                path=path,
                metadata=self._metadata
            )

        # save regions
        if self._regions is not None:
            regions = self._regions
            _save_regions(
                regions=regions,
                path=path,
                metadata=self._metadata
            )

        # save version of InSituPy
        self._metadata["version"] = __version__

        # move xenium key to end of metadata
        self._metadata["xenium"] = self._metadata.pop("xenium")

        # write Xeniumdata metadata to json file
        xd_metadata_path = path / ISPY_METADATA_FILE
        write_dict_to_json(dictionary=self._metadata, file=xd_metadata_path)

        # Optionally: zip the resulting directory
        if zip_output:
            shutil.make_archive(path, 'zip', path, verbose=False)
            shutil.rmtree(path) # delete directory

        # change path to the new one
        self._path = path.resolve()

        print("Saved.") if verbose else None

    def save(self,
             path: Optional[Union[str, os.PathLike, Path]] = None,
             zarr_zipped: bool = False
             ):

        # check path
        if path is not None:
            path = Path(path)
        else:
            if self._from_insitudata:
                path = Path(self._metadata["path"])
            else:
                warn(
                    f"Data as not loaded from an InSituPy project. "
                    f"Use `saveas()` instead to save the data to a new project folder."
                    )

        if path.exists():
            # check if path is a valid directory
            if not path.is_dir():
                raise NotADirectoryError(f"Path is not a directory: {str(path)}")

            # check if the folder is a InSituPy project
            metadata_file = path / ISPY_METADATA_FILE

            if metadata_file.exists():
                # read metadata file and check uid
                project_meta = read_json(metadata_file)

                # check uid
                project_uid = project_meta["uids"][-1]  # [-1] to select latest uid
                current_uid = self._metadata["uids"][-1]
                if current_uid == project_uid:
                    self._update_to_existing_project(path=path, zarr_zipped=zarr_zipped)

                    # reload the modalities
                    self.reload()
                else:
                    warn(
                        f"UID of current object {current_uid} not identical with UID in project path {path}: {project_uid}.\n"
                        f"Project is neither saved nor updated. Try `saveas()` instead to save the data to a new project folder. "
                        f"A reason for this could be the data has been cropped in the meantime."
                    )
            else:
                warn(
                    f"No `.ispy` metadata file in {path}. Directory is probably no valid InSituPy project. "
                    f"Use `saveas()` instead to save the data to a new InSituPy project."
                    )


        else:
            # save to the respective directory
            self.saveas(path=path)

    def save_current_colorlegend(self, savepath):

        # Check if static_canvas exists
        if not hasattr(config, 'static_canvas'):
            print("Warning: 'static_canvas' attribute not found in config. "
                "Please display data in the napari viewer using '.show()' first.")
            return

        try:
            # Save the figure to a PDF file
            config.static_canvas.figure.savefig(savepath)
            print(f"Figure saved as {savepath}")
        except RuntimeError as e:
            if 'FigureCanvasQTAgg has been deleted' in str(e):
                print("Warning: The color legend has been deleted and cannot be saved.")
            else:
                raise  # Re-raise the exception if it's a different error

    def _update_to_existing_project(self,
                                    path: Optional[Union[str, os.PathLike, Path]],
                                    zarr_zipped: bool = False
                                    ):
        print(f"Updating project in {path}")

        # save cells
        if self._cells is not None:
            cells = self._cells
            print("\tUpdating cells...", flush=True)
            _save_cells(
                cells=cells,
                path=path,
                metadata=self._metadata,
                boundaries_zipped=zarr_zipped,
                overwrite=True
            )

        # save alternative cell data
        if self._alt is not None:
            alt = self._alt
            print("\tUpdating alternative segmentations...", flush=True)
            _save_alt(
                attr=alt,
                path=path,
                metadata=self._metadata,
                boundaries_zipped=zarr_zipped
            )

        # save annotations
        if self._annotations is not None:
            annotations = self._annotations
            print("\tUpdating annotations...", flush=True)
            _save_annotations(
                annotations=annotations,
                path=path,
                metadata=self._metadata
            )

        # save regions
        if self._regions is not None:
            regions = self._regions
            print("\tUpdating regions...", flush=True)
            _save_regions(
                regions=regions,
                path=path,
                metadata=self._metadata
            )

        # save version of InSituPy
        self._metadata["version"] = __version__

        # move xenium key to end of metadata
        self._metadata["xenium"] = self._metadata.pop("xenium")

        # write Xeniumdata metadata to json file
        xd_metadata_path = path / ISPY_METADATA_FILE
        write_dict_to_json(dictionary=self._metadata, file=xd_metadata_path)

        print("Saved.")


    def quicksave(self,
                  note: Optional[str] = None
                  ):
        # create quicksave directory if it does not exist already
        self._quicksave_dir = CACHE / "quicksaves"
        self._quicksave_dir.mkdir(parents=True, exist_ok=True)

        # save annotations
        if self._annotations is None:
            print("No annotations found. Quicksave skipped.", flush=True)
        else:
            annotations = self._annotations
            # create filename
            current_datetime = datetime.now().strftime("%y%m%d_%H-%M-%S")
            slide_id = self._slide_id
            sample_id = self._sample_id
            uid = str(uuid4())[:8]

            # create output directory
            outname = f"{slide_id}__{sample_id}__{current_datetime}__{uid}"
            outdir = self._quicksave_dir / outname

            _save_annotations(
                annotations=annotations,
                path=outdir,
                metadata=None
            )

            if note is not None:
                with open(outdir / "note.txt", "w") as notefile:
                    notefile.write(note)

            # # # zip the output
            # shutil.make_archive(outdir, format='zip', root_dir=outdir, verbose=False)
            # shutil.rmtree(outdir) # delete directory


    def list_quicksaves(self):
        pattern = "{slide_id}__{sample_id}__{savetime}__{uid}"

        # collect results
        res = {
            "slide_id": [],
            "sample_id": [],
            "savetime": [],
            "uid": [],
            "note": []
        }
        for d in self._quicksave_dir.glob("*"):
            parse_res = parse(pattern, d.stem).named
            for key, value in parse_res.items():
                res[key].append(value)

            notepath = d / "note.txt"
            if notepath.exists():
                with open(notepath, "r") as notefile:
                    res["note"].append(notefile.read())
            else:
                res["note"].append("")

        # create and return dataframe
        return pd.DataFrame(res)

    def load_quicksave(self,
                       uid: str
                       ):
        # find files with the uid
        files = list(self._quicksave_dir.glob(f"*{uid}*"))

        if len(files) == 1:
            ad = read_shapesdata(files[0] / "annotations", mode="annotations")
        elif len(files) == 0:
            print(f"No quicksave with uid '{uid}' found. Use `.list_quicksaves()` to list all available quicksaves.")
        else:
            raise ValueError(f"More than one quicksave with uid '{uid}' found.")

        # add annotations to existing annotations attribute or add a new one
        if self._annotations is None:
            self._annotations = AnnotationsData()
        else:
            annotations = self._annotations
            for k in ad.metadata.keys():
                annotations.add_data(ad[k], k, verbose=True)


    def show(self,
        keys: Optional[str] = None,
        # annotation_keys: Optional[str] = None,
        point_size: int = 8,
        scalebar: bool = True,
        #pixel_size: float = None, # if none, extract from metadata
        unit: str = "µm",
        # cmap_annotations: str ="Dark2",
        grayscale_colormap: List[str] = ["red", "green", "cyan", "magenta", "yellow", "gray"],
        return_viewer: bool = False,
        widgets_max_width: int = 500
        ):
        # # get information about pixel size
        # if (pixel_size is None) & (scalebar):
        #     # extract pixel_size
        #     pixel_size = float(self.metadata["xenium"]["pixel_size"])
        # else:
        #     pixel_size = 1

        # create viewer
        self._viewer = napari.Viewer(title=f"{self._slide_id}: {self._sample_id}")

        if self._images is None:
            warn("No attribute `.images` found.")
        else:
            images_attr = self._images
            n_images = len(images_attr.metadata)
            n_grayscales = 0 # number of grayscale images
            for i, (img_name, img_metadata) in enumerate(images_attr.metadata.items()):
            #for i, img_name in enumerate(image_keys):
                img = images_attr[img_name]
                is_visible = False if i < n_images - 1 else True # only last image is set visible
                pixel_size = img_metadata['pixel_size']

                # check if the current image is RGB
                is_rgb = self._images.metadata[img_name]["rgb"]

                if is_rgb:
                    cmap = None  # default value of cmap
                    blending = "translucent_no_depth"  # set blending mode
                else:
                    if img_name == "nuclei":
                        cmap = "blue"
                    else:
                        cmap = grayscale_colormap[n_grayscales]
                        n_grayscales += 1
                    blending = "additive"  # set blending mode


                if not isinstance(img, list):
                    # create image pyramid for lazy loading
                    img_pyramid = create_img_pyramid(img=img, nsubres=6)
                else:
                    img_pyramid = img

                # add img pyramid to napari viewer
                self._viewer.add_image(
                        img_pyramid,
                        name=img_name,
                        colormap=cmap,
                        blending=blending,
                        rgb=is_rgb,
                        contrast_limits=self._images.metadata[img_name]["contrast_limits"],
                        scale=(pixel_size, pixel_size),
                        visible=is_visible
                    )

        # optionally: add cells as points
        #if show_cells or keys is not None:
        if keys is not None:
            if self._cells is None:
                raise InSituDataMissingObject("cells")
            else:
                cells = self._cells
                # convert keys to list
                keys = convert_to_list(keys)

                # get point coordinates
                points = np.flip(cells.matrix.obsm["spatial"].copy(), axis=1) # switch x and y (napari uses [row,column])
                #points *= pixel_size # convert to length unit (e.g. µm)

                # get expression matrix
                if issparse(cells.matrix.X):
                    X = cells.matrix.X.toarray()
                else:
                    X = cells.matrix.X

                for i, k in enumerate(keys):
                    #pvis = False if i < len(keys) - 1 else True # only last image is set visible
                    # get expression values
                    if k in cells.matrix.obs.columns:
                        color_value = cells.matrix.obs[k].values

                    else:
                        geneid = cells.matrix.var_names.get_loc(k)
                        color_value = X[:, geneid]

                    # extract names of cells
                    cell_names = cells.matrix.obs_names.values

                    # create points layer
                    layer = _create_points_layer(
                        points=points,
                        color_values=color_value,
                        name=k,
                        point_names=cell_names,
                        point_size=point_size,
                        visible=True
                    )

                    # add layer programmatically - does not work for all types of layers
                    # see: https://forum.image.sc/t/add-layerdatatuple-to-napari-viewer-programmatically/69878
                    self._viewer.add_layer(Layer.create(*layer))

        # WIDGETS
        if self._cells is None:
            # add annotation widget to napari
            add_geom_widget = add_new_geometries_widget()
            add_geom_widget.max_height = 100
            add_geom_widget.max_width = widgets_max_width
            self._viewer.window.add_dock_widget(add_geom_widget, name="Add geometries", area="right")
        else:
            cells = self._cells
            # initialize the widgets
            show_points_widget, locate_cells_widget, show_geometries_widget, show_boundaries_widget, select_data, filter_cells_widget = _initialize_widgets(xdata=self)

            # add widgets to napari window
            if select_data is not None:
                self._viewer.window.add_dock_widget(select_data, name="Select data", area="right")
                select_data.max_height = 50
                select_data.max_width = widgets_max_width

            if filter_cells_widget is not None:
                self.viewer.window.add_dock_widget(filter_cells_widget, name="Filter cells", area="right")
                filter_cells_widget.max_height = 150
                show_points_widget.max_width = widgets_max_width

            if show_points_widget is not None:
                self.viewer.window.add_dock_widget(show_points_widget, name="Show data", area="right", tabify=True)
                show_points_widget.max_height = 150
                show_points_widget.max_width = widgets_max_width

            if show_boundaries_widget is not None:
                self._viewer.window.add_dock_widget(show_boundaries_widget, name="Show boundaries", area="right")
                show_boundaries_widget.max_height = 80
                show_boundaries_widget.max_width = widgets_max_width

            if locate_cells_widget is not None:
                self._viewer.window.add_dock_widget(locate_cells_widget, name="Navigate to cell", area="right")
                #locate_cells_widget.max_height = 130
                locate_cells_widget.max_width = widgets_max_width

            # add annotation widget to napari
            add_geom_widget = add_new_geometries_widget()
            #annot_widget.max_height = 100
            add_geom_widget.max_width = widgets_max_width
            self._viewer.window.add_dock_widget(add_geom_widget, name="Add geometries", area="right")

            # if show_region_widget is not None:
            #     self.viewer.window.add_dock_widget(show_region_widget, name="Show regions", area="right")
            #     show_region_widget.max_height = 100
            #     show_region_widget.max_width = widgets_max_width

            if show_geometries_widget is not None:
                self._viewer.window.add_dock_widget(show_geometries_widget, name="Show geometries", area="right", tabify=True)
                #show_annotations_widget.max_height = 100
                show_geometries_widget.max_width = widgets_max_width

        # EVENTS
        # Assign function to an layer addition event
        def _update_uid(event):
            if event is not None:

                layer = event.source
                if event.action == "add":
                    if 'uid' in layer.properties:
                        layer.properties['uid'][-1] = str(uuid4())
                    else:
                        layer.properties['uid'] = np.array([str(uuid4())], dtype='object')

                elif event.action == "remove":
                    pass
                else:
                    raise ValueError("Unexpected value '{event.action}' for `event.action`. Expected 'add' or 'remove'.")

        # Assign the function to data of all existing layers
        for layer in self._viewer.layers:
            if isinstance(layer, Shapes) or isinstance(layer, Points):
                layer.events.data.connect(_update_uid)

        # Connect the function to the data of existing shapes and points layers in the viewer
        def connect_to_all_shapes_layers(event):
            layer = event.source[event.index]
            if event is not None:
                if isinstance(layer, Shapes) or isinstance(layer, Points):
                    layer.events.data.connect(_update_uid)

        # Connect the function to any new layers added to the viewer
        self._viewer.layers.events.inserted.connect(connect_to_all_shapes_layers)

        # add color legend widget
        import insitupy._core.config as config
        from insitupy._core.config import init_colorlegend_canvas
        init_colorlegend_canvas()
        self._viewer.window.add_dock_widget(config.static_canvas, area='left', name='Color legend')

        # def update_colorlegend(event):
        #     # if event.type == "inserted":
        #     layer = event.source[event.index]
        #     _add_colorlegend_to_canvas(layer=layer, static_canvas=config.static_canvas)
        #     # if event.type == "removed":
        #         # config.static_canvas.figure.clear()
        #         # config.static_canvas.draw()

        # self.viewer.layers.events.inserted.connect(update_colorlegend)
        # #self.viewer.layers.events.removed.connect(add_colorlegend_widget)

        # NAPARI SETTINGS
        if scalebar:
            # add scale bar
            self._viewer.scale_bar.visible = True
            self._viewer.scale_bar.unit = unit

        napari.run()
        if return_viewer:
            return self._viewer

    def store_geometries(self,
                         name_pattern = "{type_symbol} {class_name} ({annot_key})",
                         uid_col: str = "id"
                         ):
        """
        Extracts geometric layers from shapes and points layers in the napari viewer
        and stores them in the InSituData object as annotations or regions.

        Args:
            name_pattern (str): A format string used to parse the layer names.
                It should contain placeholders for 'type_symbol', 'class_name',
                and 'annot_key'.
            uid_col (str): The name of the column used to store unique identifiers
                for the geometries. Default is "id".

        Raises:
            AttributeError: If the viewer is not initialized, an error message
                prompts the user to open a napari viewer using the `.show()` method.

        Notes:
            - The function iterates through the layers in the viewer and checks if
            they are instances of Shapes or Points.
            - It extracts the geometric data, colors, and other relevant properties
            to create a GeoDataFrame.
            - The GeoDataFrame is then added to the annotations or regions of the
            InSituData object based on the type of layer.
            - If the layer is classified as a region but is a point layer, a warning
            is issued, and the layer is skipped.
        """
        if self._viewer is not None:
            viewer = self._viewer
        else:
            print("Use `.show()` first to open a napari viewer.")

        # iterate through layers and save them as annotation or region if they meet requirements
        layers = viewer.layers
        #collection_dict = {}
        for layer in layers:
            if isinstance(layer, Shapes) or isinstance(layer, Points):
                name_parsed = parse(name_pattern, layer.name)
                if name_parsed is not None:
                    type_symbol = name_parsed.named["type_symbol"]
                    annot_key = name_parsed.named["annot_key"]
                    class_name = name_parsed.named["class_name"]

<<<<<<< HEAD
                    # if the InSituData object does not has an annotations attribute, initialize it
                    if self._annotations is None:
                        self._annotations = AnnotationsData() # initialize empty object

=======
>>>>>>> 8389a427
                    # extract shapes coordinates and colors
                    layer_data = layer.data
                    colors = layer.edge_color.tolist()
                    scale = layer.scale

                    checks_passed = True
                    is_region_layer = False
                    object_type = "annotation"
                    if type_symbol == REGIONS_SYMBOL:
                        is_region_layer = True
                        object_type = "region"
                        if isinstance(layer, Points):
                            warn(f'Layer "{layer.name}" is a point layer and at the same time classified as "Region". This is not allowed. Skipped this layer.')
                            checks_passed = False

                    if object_type == "annotation":
                        # if the InSituData object does not have an annotations attribute, initialize it
                        if not hasattr(self, "annotations"):
                            self.annotations = AnnotationsData() # initialize empty object
                    else:
                        # if the InSituData object does not have an regions attribute, initialize it
                        if not hasattr(self, "regions"):
                            self.regions = RegionsData() # initialize empty object

                    print(object_type)

                    if checks_passed:
                        if isinstance(layer, Shapes):
                            # extract shape types
                            shape_types = layer.shape_type
                            # build annotation GeoDataFrame
                            geom_df = {
                                uid_col: layer.properties["uid"],
                                "objectType": object_type,
                                #"geometry": [Polygon(np.stack([ar[:, 1], ar[:, 0]], axis=1)) for ar in layer_data],  # switch x/y
                                "geometry": [convert_napari_shape_to_polygon_or_line(napari_shape_data=ar, shape_type=st) for ar, st in zip(layer_data, shape_types)],
                                "name": class_name,
                                "color": [[int(elem[e]*255) for e in range(3)] for elem in colors],
                                #"scale": [scale] * len(layer_data),
                                #"layer_type": ["Shapes"] * len(layer_data)
                            }

                        elif isinstance(layer, Points):
                            # build annotation GeoDataFrame
                            geom_df = {
                                uid_col: layer.properties["uid"],
                                "objectType": object_type,
                                "geometry": [Point(d[1], d[0]) for d in layer_data],  # switch x/y
                                "name": class_name,
                                "color": [[int(elem[e]*255) for e in range(3)] for elem in colors],
                                #"scale": [scale] * len(layer_data),
                                #"layer_type": ["Points"] * len(layer_data)
                            }

                        # generate GeoDataFrame
                        geom_df = GeoDataFrame(geom_df, geometry="geometry")

                        if is_region_layer:
                            if self._regions is None:
                                self._regions = RegionsData()

                            # add regions
                            self._regions.add_data(data=geom_df,
                                                  key=annot_key,
                                                  verbose=True,
                                                  scale_factor=scale[0]
                                                  )
                        else:
                            if self._annotations is None:
                                self._annotations = AnnotationsData()

                            # add annotations
                            self._annotations.add_data(data=geom_df,
                                                      key=annot_key,
                                                      verbose=True,
                                                      scale_factor=scale[0]
                                                      )

            else:
                pass

        #self._remove_empty_modalities()

    def plot_binned_expression(
        self,
        genes: Union[List[str], str],
        maxcols: int = 4,
        figsize: Tuple[int, int] = (8,6),
        savepath: Union[str, os.PathLike, Path] = None,
        save_only: bool = False,
        dpi_save: int = 300,
        show: bool = True,
        fontsize: int = 28
        ):
        # extract binned expression matrix and gene names
        binex = self._cells.matrix.varm["binned_expression"]
        gene_names = self._cells.matrix.var_names

        genes = convert_to_list(genes)

        nplots, nrows, ncols = get_nrows_maxcols(len(genes), max_cols=maxcols)

        # setup figure
        fig, axs = plt.subplots(nrows, ncols, figsize=(figsize[0]*ncols, figsize[1]*nrows))

        # scale font sizes
        plt.rcParams.update({'font.size': fontsize})

        if nplots > 1:
            axs = axs.ravel()
        else:
            axs = [axs]

        for i, gene in enumerate(genes):
            # retrieve binned expression
            img = binex[gene_names.get_loc(gene)]

            # determine upper limit for color
            vmax = np.percentile(img[img>0], 95)

            # plot expression
            axs[i].imshow(img, cmap="viridis", vmax=vmax)

            # set title
            axs[i].set_title(gene)

        if nplots > 1:

            # check if there are empty plots remaining
            while i < nrows * maxcols - 1:
                i+=1
                # remove empty plots
                axs[i].set_axis_off()

        if show:
            fig.tight_layout()
            save_and_show_figure(savepath=savepath, fig=fig, save_only=save_only, dpi_save=dpi_save)
        else:
            return fig, axs

    def plot_expr_along_obs_val(
        self,
        keys: str,
        obs_val: str,
        groupby: Optional[str] = None,
        method: Literal["lowess", "loess"] = 'loess',
        stderr: bool = False,
        savepath=None,
        return_data=False,
        **kwargs
        ):
        # retrieve anndata object from InSituData
        adata = self._cells.matrix

        results = expr_along_obs_val(
            adata=adata,
            keys=keys,
            obs_val=obs_val,
            groupby=groupby,
            method=method,
            stderr=stderr,
            savepath=savepath,
            return_data=return_data
            **kwargs
            )

        if return_data:
            return results

    def reload(self):
        data_meta = self._metadata["data"]
        current_modalities = [m for m in MODALITIES if getattr(self, m) is not None and m in data_meta]
        # # check if there is a path for the modalities in self.metadata
        # data_meta = self.metadata["data"]
        # print(data_meta)
        # for cm in current_modalities:
        #     print(cm)
        #     if cm in data_meta:
        #         print('blubb')
        #         pass
        #     else:
        #         print(f"No data path found for modality '{cm}'. Modality skipped during reload and needs to be saved first.")
        #         #current_modalities.remove(cm)

        if len(current_modalities) > 0:
            print(f"Reloading following modalities: {','.join(current_modalities)}")
            for cm in current_modalities:
                func = getattr(self, f"load_{cm}")
                func()
        else:
            print("No modalities with existing save path found. Consider saving the data with `saveas()` first.")

    def remove_history(self,
                       verbose: bool = True
                       ):

        for cat in ["annotations", "cells", "regions"]:
            dirs_to_remove = []
            #if hasattr(self, cat):
            files = sorted((self._path / cat).glob("*"))
            if len(files) > 1:
                dirs_to_remove = files[:-1]

                for d in dirs_to_remove:
                    shutil.rmtree(d)

                print(f"Removed {len(dirs_to_remove)} entries from '.{cat}'.") if verbose else None
            else:
                print(f"No history found for '{cat}'.") if verbose else None

    def remove_modality(self,
                        modality: str
                        ):
        if hasattr(self, modality):
            # delete attribute from InSituData object
            delattr(self, modality)

            # delete metadata
            self.metadata["data"].pop(modality, None) # returns None if key does not exist

        else:
            print(f"No modality '{modality}' found. Nothing removed.")


    def to_spatialdata_dict(self, levels: int = 5):

        """
        Converts the current InSituData object to a dictionary for SpatialData object.

        This function integrates various data elements such as images, labels, transcripts, and annotations
        into a SpatialData object. It requires the spatialdata framework to be installed.

        Raises:
            ImportError: If the spatialdata framework is not installed.

        Returns:
            Dict: a dictionary with all modalities saved in SpatialData format.
        """

        try:
            from spatialdata.transformations.transformations import Scale, Identity
            from spatialdata import SpatialData
            import dask.dataframe as dd
            from xarray import DataArray
            from spatialdata.models import Image2DModel, Labels2DModel, TableModel, PointsModel, ShapesModel
        except:
            raise ImportError("This function requires spatialdata framework, please install with pip install spatialdata.")


        def transform_anndata(adata: AnnData, cells_as_circles: bool = True):

            REGION = "region"
            attrs = {}
            attrs["instance_key"] = "cell_id" if cells_as_circles else "cell_labels"
            adata.obs["cell_id"] = adata.obs.index
            adata.obs.index = range(len(adata.obs))
            adata.obs.index = adata.obs.index.astype(str)
            attrs[REGION] = "cell_circles" if cells_as_circles else "cell_labels"
            adata.obs[REGION] = attrs[REGION]
            adata.obs[REGION] = adata.obs[REGION].astype("category")
            attrs["region_key"] = REGION
            adata.uns["spatialdata_attrs"] = attrs
            if cells_as_circles:
                transform = Scale([1.0 / self.metadata["xenium"]["pixel_size"], 1.0 / self.metadata["xenium"]["pixel_size"]], axes=("x", "y"))
                radius = np.sqrt(self.cells.matrix.obs["cell_area"].to_numpy() / np.pi)
                circles = ShapesModel.parse(
                        self.cells.matrix.obsm["spatial"].copy(),
                        geometry=0,
                        radius=radius,
                        transformations={"global": transform},
                        index=self.cells.matrix.obs.index.copy(),
                )
            return adata, circles


 
        def transform_images(xd: InSituData, levels: int = 5):
            images = {}
            image_types = {}
            if xd.images is not None:
                for name in xd.images.names:
                    images_list =  xd.images[name]

                    if len(xd.images.metadata[name]["shape"]) == 3:
                        axes = ("y", "x", "c")
                        array = DataArray(data=images_list[0], name="image", dims=axes)
                        images[name] = Image2DModel.parse(array, dims=axes, c_coords=["r", "g", "b"], chunks=(1, 4096, 4096), scale_factors=[2 for _ in range(levels)])
                        image_types[name] = "image"
                    else:
                        axes = ("c", "y", "x")
                        array = DataArray(data=images_list[0].reshape(1, images_list[0].shape[0], images_list[0].shape[1]), name="image", dims=axes)
                        images[name] = Image2DModel.parse(array, dims=("c", "y", "x"), chunks=(1, 4096, 4096), scale_factors=[2 for _ in range(levels)])
                        image_types[name] = "image"
            return images, image_types
 

        def transform_labels(xd: InSituData):
            labels = {}
            label_types = {}
            if xd.cells is not None and xd.cells.boundaries is not None:

                for name in xd.cells.boundaries.metadata.keys():
        
                    labels_list =  xd.cells.boundaries[name]
                    if isinstance(labels_list, List):
                        labels_list = labels_list[0]
                    array = DataArray(data=labels_list, name="label", dims=("y", "x"))
                    labels[name] = Labels2DModel.parse(array, dims=("y", "x"), chunks=(4096, 4096), scale_factors=[2 for _ in range(levels)])
                    label_types[name] = "labels"
            return labels, label_types

        
        def transform_transcripts(xd: InSituData):
            points = {}
            point_types = {}
            if xd.transcripts is not None:
                df = dd.from_pandas(xd.transcripts, npartitions=1)
                df.columns = df.columns.droplevel(0)
                df['transcript_id'] = df.index
                df = df.reset_index(drop=True)
                rename_dict = {
                                "xenium": "cell_id",
                                "gene": "feature_name"
                            }
                df = df.rename(columns=rename_dict)
                scale = Scale([1.0 / xd.metadata["xenium"]["pixel_size"], 1.0 / xd.metadata["xenium"]["pixel_size"], 1.0], axes=("x", "y", "z"))
                parsed_points = PointsModel.parse(df,
                                                coordinates={"x": "x", "y": "y", "z": "z"},
                                                feature_key="feature_name",
                                                instance_key="cell_id",
                                                transformations={"global": scale},
                                                sort=True)
                points = {"transcripts": parsed_points}
                point_types = {"transcripts": "points"}
            return points, point_types
        
        def transform_matrix_annotations(xd: InSituData):
            tables, shapes, table_types, shape_type = {}, {}, {}, {}
            if xd.cells is not None and xd.cells.matrix is not None:
                adata, circles = transform_anndata(xd.cells.matrix.copy())
                tables["table"] = TableModel.parse(adata)
                shapes["cell_circles"] = circles
                table_types["table"] = "tables"
                shape_type["cell_circles"] = "shapes"

            if xd.alt is not None:
                for key in xd.alt.keys():
                    if hasattr(xd.alt[key], "matrix"):
                        adata, circles = transform_anndata(xd.alt[key].matrix.copy())
                        tables[key] = TableModel.parse(adata)

            if xd.annotations is not None:
                for key in xd.annotations.metadata.keys():
                    gdf = ShapesModel.parse(xd.annotations.get(key), transformations={"global": Identity()})
                    shapes[key] = gdf
                    shape_type[key] = "shapes"
            return tables | shapes, table_types | shape_type
        
        
        transcripts, points_names = transform_transcripts(self)
        matrix_shapes, matrix_shapes_names = transform_matrix_annotations(self)
        images, images_names = transform_images(self, levels)
        labels, labels_names = transform_labels(self)
        merged_dict = transcripts | matrix_shapes | images | labels
        merged_dict_names = points_names | matrix_shapes_names | images_names | labels_names
        return merged_dict, merged_dict_names
    
    def to_spatialdata(self, levels: int = 5):

        """
        Converts the current InSituData object to a SpatialData object.

        This function integrates various data elements such as images, labels, transcripts, and annotations
        into a SpatialData object. It requires the spatialdata framework to be installed.

        Raises:
            ImportError: If the spatialdata framework is not installed.

        Returns:
            SpatialData: A SpatialData object containing the integrated data elements.

        """

        try:
            from spatialdata import SpatialData
        except:
            raise ImportError("This function requires spatialdata framework, please install with pip install spatialdata.")


        dict, _ = self.to_spatialdata_dict(levels=levels)
        sdata = SpatialData.from_elements_dict(dict)
        return sdata




def register_images(
    data: InSituData,
    image_to_be_registered: Union[str, os.PathLike, Path],
    image_type: Literal["histo", "IF"],
    channel_names: Union[str, List[str]],
    channel_name_for_registration: Optional[str] = None,  # name used for the nuclei image. Only required for IF images.
    template_image_name: str = "nuclei",
    save_results: bool = True,
    add_registered_image: bool = True,
    decon_scale_factor: float = 0.2,
    physicalsize: str = 'µm',
    prefix: str = "",
    min_good_matches: int = 20
    ):
    '''
    Register images stored in InSituData object.
    '''

    # if image type is IF, the channel name for registration needs to be given
    if image_type == "IF" and channel_name_for_registration is None:
        raise ValueError(f'If `image_type" is "IF", `channel_name_for_registration is not allowed to be `None`.')

    # define output directory
    output_dir = data.path.parent / "registered_images"

    # if output_dir.is_dir() and not force:
    #     raise FileExistsError(f"Output directory {output_dir} exists already. If you still want to run the registration, set `force=True`.")

    # check if image path exists
    image_to_be_registered = Path(image_to_be_registered)
    if not image_to_be_registered.is_file():
        raise FileNotFoundError(f"No such file found: {str(image_to_be_registered)}")

    # make sure the given image names are in a list
    channel_names = convert_to_list(channel_names)

    # determine the structure of the image axes and check other things
    axes_template = "YX"
    if image_type == "histo":
        axes_image = "YXS"

        # make sure that there is only one image name given
        if len(channel_names) > 1:
            raise ValueError(f"More than one image name retrieved ({channel_names})")

        if len(channel_names) == 0:
            raise ValueError(f"No image name found in file {image_to_be_registered}")

    elif image_type == "IF":
        axes_image = "CYX"
    else:
        raise UnknownOptionError(image_type, available=["histo", "IF"])

    print(f'\tProcessing following {image_type} images: {tf.Bold}{", ".join(channel_names)}{tf.ResetAll}', flush=True)

    # read images
    print("\t\tLoading images to be registered...", flush=True)
    image = imread(image_to_be_registered) # e.g. HE image

    # sometimes images are read with an empty time dimension in the first axis.
    # If this is the case, it is removed here.
    if len(image.shape) == 4:
        image = image[0]

    # read images in InSituData object
    data.load_images(names=template_image_name, load_cell_segmentation_images=False)
    template = data.images["nuclei"][0] # usually the nuclei/DAPI image is the template. Use highest resolution of pyramid.

    # extract OME metadata
    ome_metadata_template = data.images.metadata["nuclei"]["OME"]

    # extract pixel size for x and y from metadata
    pixelsizes = {key: ome_metadata_template['Image']['Pixels'][key] for key in ['PhysicalSizeX', 'PhysicalSizeY']}

    # generate OME metadata for saving
    ome_metadata = {
        **{'SignificantBits': 8,
        'PhysicalSizeXUnit': physicalsize,
        'PhysicalSizeYUnit': physicalsize
        },
        **pixelsizes
    }

    # determine one pixel direction as universal pixel size
    pixel_size = pixelsizes['PhysicalSizeX']

    # the selected image will be a grayscale image in both cases (nuclei image or deconvolved hematoxylin staining)
    axes_selected = "YX"
    if image_type == "histo":
        print("\t\tRun color deconvolution", flush=True)
        # deconvolve HE - performed on resized image to save memory
        # TODO: Scale to max width instead of using a fixed scale factor before deconvolution (`scale_to_max_width`)
        nuclei_img, eo, dab = deconvolve_he(img=resize_image(image, scale_factor=decon_scale_factor, axes=axes_selected),
                                    return_type="grayscale", convert=True)

        # bring back to original size
        nuclei_img = resize_image(nuclei_img, scale_factor=1/decon_scale_factor, axes=axes_selected)

        # set nuclei_channel and nuclei_axis to None
        channel_name_for_registration = channel_axis = None
    else:
        # image_type is "IF" then
        # get index of nuclei channel
        channel_name_for_registration = channel_names.index(channel_name_for_registration)
        channel_axis = axes_image.find("C")

        if channel_axis == -1:
            raise ValueError(f"No channel indicator `C` found in image axes ({axes_image})")

        print(f"\t\tSelect image with nuclei from IF image (channel: {channel_name_for_registration})", flush=True)
        # select nuclei channel from IF image
        if channel_name_for_registration is None:
            raise TypeError("Argument `nuclei_channel` should be an integer and not NoneType.")

        # select dapi channel for registration
        nuclei_img = np.take(image, channel_name_for_registration, channel_axis)
        #selected = image[nuclei_channel]

    # Setup image registration objects - is important to load and scale the images.
    # The reason for this are limits in C++, not allowing to perform certain OpenCV functions on big images.

    # First: Setup the ImageRegistration object for the whole image (before deconvolution in histo images and multi-channel in IF)
    imreg_complete = ImageRegistration(
        image=image,
        template=template,
        axes_image=axes_image,
        axes_template=axes_template,
        verbose=False
        )
    # load and scale the whole image
    imreg_complete.load_and_scale_images()

    # setup ImageRegistration object with the nucleus image (either from deconvolution or just selected from IF image)
    imreg_selected = ImageRegistration(
        image=nuclei_img,
        template=imreg_complete.template,
        axes_image=axes_selected,
        axes_template=axes_template,
        max_width=4000,
        convert_to_grayscale=False,
        perspective_transform=False,
        min_good_matches=min_good_matches
    )

    # run all steps to extract features and get transformation matrix
    imreg_selected.load_and_scale_images()

    print("\t\tExtract common features from image and template", flush=True)
    # perform registration to extract the common features ptsA and ptsB
    imreg_selected.extract_features()
    imreg_selected.calculate_transformation_matrix()

    if image_type == "histo":
        # in case of histo RGB images, the channels are in the third axis and OpenCV can transform them
        if imreg_complete.image_resized is None:
            imreg_selected.image = imreg_complete.image  # use original image
        else:
            imreg_selected.image_resized = imreg_complete.image_resized  # use resized original image

        # perform registration
        imreg_selected.perform_registration()

        if save_results:
            # save files
            identifier = f"{prefix}__{data.slide_id}__{data.sample_id}__{channel_names[0]}"
            #current_outfile = output_dir / f"{identifier}__registered.ome.tif"
            imreg_selected.save(
                output_dir=output_dir,
                identifier = identifier,
                axes=axes_image,
                photometric='rgb',
                ome_metadata=ome_metadata
                )

            # save metadata
            data.metadata["xenium"]['images'][f'registered_{channel_names[0]}_filepath'] = os.path.relpath(imreg_selected.outfile, data.path).replace("\\", "/")
            write_dict_to_json(data.metadata["xenium"], data.path / "experiment_modified.xenium")
            #self._save_metadata_after_registration()
        if add_registered_image:
            data.images.add_image(
                image=imreg_selected.registered,
                name=channel_names[0],
                axes=axes_image,
                pixel_size=pixel_size,
                ome_meta=ome_metadata
                )

        del imreg_complete, imreg_selected, image, template, nuclei_img, eo, dab
    else:
        # image_type is IF
        # In case of IF images the channels are normally in the first axis and each channel is registered separately
        # Further, each channel is then saved separately as grayscale image.

        # iterate over channels
        for i, n in enumerate(channel_names):
            # skip the DAPI image
            if n == channel_name_for_registration:
                break

            if imreg_complete.image_resized is None:
                # select one channel from non-resized original image
                imreg_selected.image = np.take(imreg_complete.image, i, channel_axis)
            else:
                # select one channel from resized original image
                imreg_selected.image_resized = np.take(imreg_complete.image_resized, i, channel_axis)

            # perform registration
            imreg_selected.perform_registration()

            if save_results:
                # save files
                identifier = f"{data.slide_id}__{data.sample_id}__{n}"
                #current_outfile = output_dir / f"{filename}__registered.ome.tif",
                imreg_selected.save(
                    #outfile = current_outfile,
                    output_dir=output_dir,
                    identifier=identifier,
                    #output_dir=self.path.parent / "registered_images",
                    #filename=f"{self.slide_id}__{self.sample_id}__{n}",
                    axes='YX',
                    photometric='minisblack',
                    ome_metadata=ome_metadata
                    )

                # save metadata
                data.metadata["xenium"]['images'][f'registered_{n}_filepath'] = os.path.relpath(imreg_selected.outfile, data.path).replace("\\", "/")
                write_dict_to_json(data.metadata["xenium"], data.path / "experiment_modified.xenium")
                #self._save_metadata_after_registration()
            if add_registered_image:
                data.images.add_image(
                    image=imreg_selected.registered,
                    name=n,
                    axes=axes_image,
                    pixel_size=pixel_size,
                    ome_meta=ome_metadata
                    )

        # free RAM
        del imreg_complete, imreg_selected, image, template, nuclei_img
    gc.collect()


def calc_distance_of_cells_from(
    data: InSituData,
    annotation_key: str,
    annotation_class: str,
    region_key: Optional[str] = None,
    region_name: Optional[str] = None,
    key_to_save: Optional[str] = None
    ):

    """
    Calculate the distance of cells from a specified annotation class within a given region and save the results.

    This function calculates the distance of each cell in the spatial data to the closest point
    of a specified annotation class. The distances are then saved in the cell data matrix.

    Args:
        data (InSituData): The input data containing cell and annotation information.
        annotation_key (str): The key to retrieve the annotation information.
        annotation_class (Optional[str]): The specific annotation class to calculate distances from.
        region_key: (Optional[str]): If not None, `region_key` is used together with `region_name` to determine the region in which cells are considered
                                     for the analysis.
        region_name: (Optional[str]): If not None, `region_name` is used together with `region_key` to determine the region in which cells are considered
                                     for the analysis.
        key_to_save (Optional[str]): The key under which to save the calculated distances in the cell data matrix.
                                     If None, a default key is generated based on the annotation class.

    Returns:
        None
    """
    # extract anndata object
    adata = data.cells.matrix

    if region_name is None:
        print(f'Calculate the distance of cells from the annotation "{annotation_class}"')
        region_mask = [True] * len(adata)
    else:
        assert region_key is not None, "`region_key` must not be None if `region_name` is not None."
        print(f'Calculate the distance of cells from the annotation "{annotation_class}" within region "{region_name}"')

        try:
            region_df = adata.obsm["regions"]
        except KeyError:
            data.assign_regions(keys=region_key)
            region_df = adata.obsm["regions"]
        else:
            if region_key not in region_df.columns:
                data.assign_regions(keys=region_key)

        # generate mask for selected region
        region_mask = region_df[region_key] == region_name

    # create geopandas points from cells
    x = adata.obsm["spatial"][:, 0][region_mask]
    y = adata.obsm["spatial"][:, 1][region_mask]
    indices = adata.obs_names[region_mask]
    cells = gpd.points_from_xy(x, y)

    # retrieve annotation information
    annot_df = data.annotations[annotation_key]
    class_df = annot_df[annot_df["name"] == annotation_class]

    # calculate distance of cells to their closest point
    # scaled_geometries = [
    #     scale_func(geometry, xfact=scale[0], yfact=scale[1], origin=(0,0))
    #     for geometry, scale in zip(class_df["geometry"], class_df["scale"])
    #     ]
    scaled_geometries = class_df["geometry"].tolist()
    dists = np.array([cells.distance(geometry) for geometry in scaled_geometries])
    min_dists = dists.min(axis=0)

    # add indices to minimum distances
    min_dists = pd.Series(min_dists, index=indices)

    # add results to CellData
    if key_to_save is None:
        #key_to_save = f"dist_from_{annotation_class}"
        key_to_save = annotation_class
    #adata.obs[key_to_save] = min_dists

    obsm_keys = adata.obsm.keys()
    if "distance_from" not in obsm_keys:
        # add empty pandas dataframe with obs_names as index
        adata.obsm["distance_from"] = pd.DataFrame(index=adata.obs_names)

    adata.obsm["distance_from"][key_to_save] = min_dists
    print(f'Saved distances to `.cells.matrix.obsm["distance_from"]["{key_to_save}"]`')

def differential_gene_expression(
    data: InSituData,
    data_annotation_tuple: Union[Tuple[str, str], Tuple[str, str]], # tuple of annotation key and names
    ref_data: Optional[InSituData] = None, # if comparing across two InSituData objects this argument can be used
    ref_annotation_tuple: Union[Literal["rest"], Tuple[str, str], Tuple[str, str]] = "rest",
    obs_tuple: Optional[Tuple[str, str]] = None,
    region_tuple: Optional[Union[Tuple[str, str], Tuple[str, str]]] = None,
    # reference: str = "rest",
    plot_volcano: bool = True,
    method: Optional[Literal['logreg', 't-test', 'wilcoxon', 't-test_overestim_var']] = 't-test',
    ignore_duplicate_assignments: bool = False,
    force_assignment: bool = False,
    title: Optional[str] = None,
    savepath: Union[str, os.PathLike, Path] = None,
    save_only: bool = False,
    dpi_save: int = 300,
    **kwargs
    ):
    """
    Perform differential gene expression analysis on in situ sequencing data.

    This function compares gene expression between specified annotations within a single
    InSituData object or between two InSituData objects. It supports various statistical
    methods for differential expression analysis and can generate a volcano plot of the results.

    Args:
        data (InSituData): The primary in situ data object.
        data_annotation_tuple (Union[Tuple[str, str], Tuple[str, str]]): Tuple containing the annotation key and name.
        ref_data (Optional[InSituData], optional): Reference in situ data object for comparison. Defaults to None.
        ref_annotation_tuple (Union[Literal["rest"], Tuple[str, str], Tuple[str, str]], optional): Tuple containing the reference annotation key and name, or "rest" to use the rest of the data as reference. Defaults to "rest".
        obs_tuple (Optional[Tuple[str, str]], optional): Tuple specifying an observation key and value to filter the data. Defaults to None.
        region_tuple (Optional[Union[Tuple[str, str], Tuple[str, str]]], optional): Tuple specifying a region key and name to restrict the analysis to a specific region. Defaults to None.
        plot_volcano (bool, optional): Whether to generate a volcano plot of the results. Defaults to True.
        method (Optional[Literal['logreg', 't-test', 'wilcoxon', 't-test_overestim_var']], optional): Statistical method to use for differential expression analysis. Defaults to 't-test'.
        ignore_duplicate_assignments (bool, optional): Whether to ignore duplicate assignments in the data. Defaults to False.
        force_assignment (bool, optional): Whether to force assignment of annotations and regions. Defaults to False.
        title (Optional[str], optional): Title for the volcano plot. Defaults to None.
        savepath (Union[str, os.PathLike, Path], optional): Path to save the plot (default is None).
        save_only (bool): If True, only save the plot without displaying it (default is False).
        dpi_save (int): Dots per inch (DPI) for saving the plot (default is 300).
        **kwargs: Additional keyword arguments for the volcano plot.

    Returns:
        Union[None, Dict[str, Any]]: If `plot_volcano` is True, returns None. Otherwise, returns a dictionary with the results DataFrame and parameters used for the analysis.

    Raises:
        ValueError: If `ref_annotation_tuple` is neither 'rest' nor a 2-tuple.
        AssertionError: If `ref_data` is provided when `ref_annotation_tuple` is 'rest'.
        AssertionError: If `region_tuple` is provided when `ref_data` is not None.
        AssertionError: If the specified region or annotation is not found in the data.

    Example:
        >>> result = differential_gene_expression(
                data=my_data,
                data_annotation_tuple=("cell_type", "neuron"),
                ref_data=my_ref_data,
                ref_annotation_tuple=("cell_type", "astrocyte"),
                plot_volcano=True,
                method='wilcoxon'
            )
    """

    comb_col_name = "combined_annotation_column"

    # extract annotation information
    annotation_key = data_annotation_tuple[0]
    annotation_name = data_annotation_tuple[1]

    # extract information from reference tuple
    if ref_annotation_tuple == "rest":
        assert ref_data is None, "If `reference_tuple` is 'rest', `reference_data` must be None."
        reference_key = None
        reference_name = "rest"
    elif isinstance(ref_annotation_tuple, tuple) & (len(ref_annotation_tuple) == 2):
        reference_key = ref_annotation_tuple[0]
        reference_name = ref_annotation_tuple[1]
    else:
        raise ValueError("`reference_tuple` is neither 'rest' nor a 2-tuple.")

    _check_assignment(data=data, key=annotation_key, force_assignment=force_assignment, modality="annotations")

    # check if the reference needs to be checked
    check_reference_during_substitution = True if ref_data is None else False

    if region_tuple is not None:
        assert ref_data is None, "If `region_tuple` is given, `reference_data` must be None."

        region_key = region_tuple[0]
        region_name = region_tuple[1]

        # assign region
        _check_assignment(data=data, key=region_key, force_assignment=force_assignment, modality="regions")

    # extract main anndata
    adata1 = data.cells.matrix.copy()

    if region_tuple is not None:
        # select only one region
        region_mask = [region_name in elem for elem in adata1.obsm["regions"][region_key]]
        assert np.any(region_mask), f"Region '{region_name}' not found in key '{region_key}'."

        print(f"Restrict analysis to region '{region_name}' from key '{region_key}'.", flush=True)
        adata1 = adata1[region_mask].copy()


    col_with_id = adata1.obsm["annotations"].apply(
        func=lambda row: _substitution_func(
            row=row,
            annotation_key=annotation_key,
            annotation_name=annotation_name,
            reference_name=reference_name,
            check_reference=check_reference_during_substitution,
            ignore_duplicate_assignments=ignore_duplicate_assignments
            ), axis=1
        )

    # check that the annotation_name exists inside the column
    assert np.any(col_with_id == annotation_name), f"annotation_name '{annotation_name}' not found under annotation_key '{annotation_key}'."

    # mark the annotations with 1 or 2 depending if it is adata1 or adata2
    if ref_data is not None:
        # add a 1- in front of the annotation to differentiate it later from the reference data
        col_with_id = col_with_id.apply(func=lambda x: f"1-{x}")

    # add the column to obs
    adata1.obs[comb_col_name] = col_with_id

    if ref_data is not None:
        # process reference_data if it is not None
        if ref_annotation_tuple is None:
            ref_annotation_tuple = data_annotation_tuple

        _check_assignment(data=ref_data, key=reference_key, force_assignment=force_assignment, modality="annotations")

        # extract reference anndata
        adata2 = ref_data.cells.matrix.copy()
        # repeat the same as for adata1 for adata2
        col_with_id_ref = adata2.obsm["annotations"].apply(
            func=lambda row: _substitution_func(
                row=row,
                annotation_key=reference_key,
                annotation_name=reference_name,
                reference_name=None,
                check_reference=check_reference_during_substitution,
                ignore_duplicate_assignments=ignore_duplicate_assignments
                ), axis=1
            )
        col_with_id_ref = col_with_id_ref.apply(func=lambda x: f"2-{x}")

        # check that the reference_name exists inside the column
        assert np.any(col_with_id_ref == f"2-{reference_name}"), f"reference_name '{reference_name}' not found under reference_key '{reference_key}'."

        # add column to obs
        adata2.obs[comb_col_name] = col_with_id_ref

        # combine anndatas
        adata_combined = anndata.concat([adata1, adata2])

        # create settings for rank_genes_groups
        rgg_groups = [f"1-{annotation_name}"]
        rgg_reference = f"2-{reference_name}"

        if title is None:
            # create plot title for later
            plot_title = f"'{annotation_name}' in {data.sample_id} vs. '{reference_name}' in {ref_data.sample_id}"
        else:
            plot_title = title
    else:
        adata_combined = adata1
        rgg_groups = [annotation_name]
        rgg_reference = reference_name

        if title is None:
            plot_title = f"'{annotation_name}' in {data.sample_id} vs. '{reference_name}' in {data.sample_id}"
        else:
            plot_title = title

    if obs_tuple is not None:
        # filter for observation value
        adata_combined = adata_combined[adata_combined.obs[obs_tuple[0]] == obs_tuple[1]].copy()

    # add column to .obs for its use in rank_genes_groups()
    adata_combined.obs = adata_combined.obs.filter([comb_col_name]) # empty obs
    #adata_combined.obs[comb_col_name] = adata_combined.obsm["annotations"][comb_col_name]
    print(f"Calculate differentially expressed genes with Scanpy's `rank_genes_groups` using '{method}'.")
    sc.tl.rank_genes_groups(adata=adata_combined,
                            groupby=comb_col_name,
                            groups=rgg_groups,
                            reference=rgg_reference,
                            method=method,
                            )

    # create dataframe from results
    res_dict = create_deg_dataframe(
        adata=adata_combined, groups=None,
    )
    df = res_dict[rgg_groups[0]]

    if plot_volcano:
        volcano_plot(
            data=df,
            title=plot_title,
            savepath = savepath,
            save_only = save_only,
            dpi_save = dpi_save,
            **kwargs
            )
    else:
        return {
            "results": df,
            "params": adata_combined.uns["rank_genes_groups"]["params"]
        }


def load_fromspatialdata(spatialdata_path, pixel_size):

    import os
    import pandas as pd
    import zarr
    from pathlib import Path
    from anndata import read_zarr
    from insitupy._core.dataclasses import CellData, ImageData, BoundariesData
    from dask.dataframe import read_parquet
    import numpy as np
    from ome_zarr.io import ZarrLocation
    from ome_zarr.reader import Label, Multiscales, Reader
    from dask.array import transpose


    def read_helper_images_labels(f_elem_store, type):
        nodes = []
        image_loc = ZarrLocation(f_elem_store)
        if image_loc.exists():
            image_reader = Reader(image_loc)()
            image_nodes = list(image_reader)
            if len(image_nodes):
                for node in image_nodes:
                    if np.any([isinstance(spec, Multiscales) for spec in node.specs]) and (
                        type == "image"
                        and np.all([not isinstance(spec, Label) for spec in node.specs])
                        or type == "labels"
                        and np.any([isinstance(spec, Label) for spec in node.specs])
                    ):
                        nodes.append(node)
        assert len(nodes) == 1
        node = nodes[0]
        datasets = node.load(Multiscales).datasets
        multiscales = node.load(Multiscales).zarr.root_attrs["multiscales"]
        axes = [i["name"] for i in node.metadata["axes"]]
        assert len(multiscales) == 1
        if len(datasets) >= 1:
            multiscale_image = []
            for _, d in enumerate(datasets):
                data = node.load(Multiscales).array(resolution=d, version=None)
                if data.shape[0] == 1:
                    data = data.reshape(data.shape[1:])
                    axes = axes[1:]
                elif data.shape[0] == 3:
                    data = transpose(data, (1, 2, 0))
                multiscale_image.append(data)
            return multiscale_image, axes

    xd = InSituData(Path("./data1"), {"metadata_file": "meta.txt", "xenium":{"pixel_size": pixel_size}}, "", "", "")
    path = Path(spatialdata_path)
    f = zarr.open(path, mode="r")
    bd = BoundariesData(None, None)


    if "labels" in f:
        group = f["labels"]
        boundaries_dict = {}
        for name in group:
            if Path(name).name.startswith("."):
                continue
            f_elem = group[name]
            f_elem_store = os.path.join(f.store.path, f_elem.path)
            image, axes = read_helper_images_labels(f_elem_store, "labels")
            boundaries_dict[name] = image[0]
        bd.add_boundaries(boundaries_dict, pixel_size=pixel_size)

    if "tables" in f:
        group = f["tables"]
        i = 0
        for name in group:
            f_elem = group[name]
            f_elem_store = os.path.join(f.store.path, f_elem.path)
            cdata = CellData(read_zarr(f_elem_store), bd)
            if len(group) == 1 or i == 0:
                setattr(xd, "cells", cdata)
            else:
                xd.add_alt(cdata, key_to_add=name)
            i += 1

    if "points" in f:
        group = f["points"]
        for name in group:
            if name == "transcripts":
                f_elem = group[name]
                f_elem_store = os.path.join(f.store.path, f_elem.path)
                points = read_parquet(f_elem_store)
                pdf = points.compute()

                # Rename columns to match the new structure
                pdf = pdf.rename(columns={
                    'x': 'x',
                    'y': 'y',
                    'z': 'z',
                    'feature_name': 'gene',
                    'qv': 'qv',
                    'overlaps_nucleus': 'overlaps_nucleus',
                    'cell_id': 'xenium',
                    'transcript_id': 'transcript_id'
                })

                # Reorder columns to match the new structure
                pdf = pdf[['x', 'y', 'z', 'gene', 'qv', 'overlaps_nucleus', 'xenium', 'transcript_id']]

                # Set 'transcript_id' as the index
                pdf = pdf.set_index('transcript_id')

                # Set the MultiIndex for columns
                pdf.columns = pd.MultiIndex.from_tuples([
                    ('coordinates', 'x'),
                    ('coordinates', 'y'),
                    ('coordinates', 'z'),
                    ('properties', 'gene'),
                    ('properties', 'qv'),
                    ('properties', 'overlaps_nucleus'),
                    ('cell_id', 'xenium')
                ])
                setattr(xd, "transcripts", pdf)
    if "images" in f:
        group = f["images"]
        setattr(xd, "images", ImageData())
        for name in group:
            if Path(name).name.startswith("."):
                continue
            f_elem = group[name]
            f_elem_store = os.path.join(f.store.path, f_elem.path)
            image, axes = read_helper_images_labels(f_elem_store, "image")
            xd.images.add_image(image[0], name=name, axes=axes, pixel_size=pixel_size, ome_meta={'PhysicalSizeX': pixel_size})
    return xd<|MERGE_RESOLUTION|>--- conflicted
+++ resolved
@@ -1820,13 +1820,10 @@
                     annot_key = name_parsed.named["annot_key"]
                     class_name = name_parsed.named["class_name"]
 
-<<<<<<< HEAD
-                    # if the InSituData object does not has an annotations attribute, initialize it
+                    # if the InSituData object does not have an annotations attribute, initialize it
                     if self._annotations is None:
                         self._annotations = AnnotationsData() # initialize empty object
 
-=======
->>>>>>> 8389a427
                     # extract shapes coordinates and colors
                     layer_data = layer.data
                     colors = layer.edge_color.tolist()
