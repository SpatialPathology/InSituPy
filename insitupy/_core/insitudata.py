--- conflicted
+++ resolved
@@ -199,13 +199,8 @@
                           alt_layer: str = None
                           ):
         '''
-<<<<<<< HEAD
         Function to assign geometries (annotations or regions) to the anndata object in
         InSituData.cells.matrix. Assignment information is added to the DataFrame in `.obs`.
-=======
-        Function to assign the annotations to the anndata object in InSituData.matrix.
-        Annotation information is added to the DataFrame in `.obs`.
->>>>>>> aeae6e2b
         '''
         # assert that prerequisites are met
         try:
