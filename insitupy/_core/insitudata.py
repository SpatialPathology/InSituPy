--- conflicted
+++ resolved
@@ -2658,139 +2658,5 @@
         return {
             "results": df,
             "params": adata_combined.uns["rank_genes_groups"]["params"]
-<<<<<<< HEAD
         }
-
-def load_fromspatialdata(spatialdata_path, pixel_size):
-
-    import os
-    from pathlib import Path
-
-    import numpy as np
-    import pandas as pd
-    import zarr
-    from anndata import read_zarr
-    from dask.array import transpose
-    from dask.dataframe import read_parquet
-    from ome_zarr.io import ZarrLocation
-    from ome_zarr.reader import Label, Multiscales, Reader
-
-    from insitupy._core.dataclasses import BoundariesData, CellData, ImageData
-
-
-    def read_helper_images_labels(f_elem_store, type):
-        nodes = []
-        image_loc = ZarrLocation(f_elem_store)
-        if image_loc.exists():
-            image_reader = Reader(image_loc)()
-            image_nodes = list(image_reader)
-            if len(image_nodes):
-                for node in image_nodes:
-                    if np.any([isinstance(spec, Multiscales) for spec in node.specs]) and (
-                        type == "image"
-                        and np.all([not isinstance(spec, Label) for spec in node.specs])
-                        or type == "labels"
-                        and np.any([isinstance(spec, Label) for spec in node.specs])
-                    ):
-                        nodes.append(node)
-        assert len(nodes) == 1
-        node = nodes[0]
-        datasets = node.load(Multiscales).datasets
-        multiscales = node.load(Multiscales).zarr.root_attrs["multiscales"]
-        axes = [i["name"] for i in node.metadata["axes"]]
-        assert len(multiscales) == 1
-        if len(datasets) >= 1:
-            multiscale_image = []
-            for _, d in enumerate(datasets):
-                data = node.load(Multiscales).array(resolution=d, version=None)
-                if data.shape[0] == 1:
-                    data = data.reshape(data.shape[1:])
-                    axes = axes[1:]
-                elif data.shape[0] == 3:
-                    data = transpose(data, (1, 2, 0))
-                multiscale_image.append(data)
-            return multiscale_image, axes
-
-    xd = InSituData(Path("./data1"), {"metadata_file": "meta.txt", "xenium":{"pixel_size": pixel_size}}, "", "", "")
-    path = Path(spatialdata_path)
-    f = zarr.open(path, mode="r")
-    bd = BoundariesData(None, None)
-
-
-    if "labels" in f:
-        group = f["labels"]
-        boundaries_dict = {}
-        for name in group:
-            if Path(name).name.startswith("."):
-                continue
-            f_elem = group[name]
-            f_elem_store = os.path.join(f.store.path, f_elem.path)
-            image, axes = read_helper_images_labels(f_elem_store, "labels")
-            boundaries_dict[name] = image[0]
-        bd.add_boundaries(boundaries_dict, pixel_size=pixel_size)
-
-    if "tables" in f:
-        group = f["tables"]
-        i = 0
-        for name in group:
-            f_elem = group[name]
-            f_elem_store = os.path.join(f.store.path, f_elem.path)
-            cdata = CellData(read_zarr(f_elem_store), bd)
-            if len(group) == 1 or i == 0:
-                setattr(xd, "cells", cdata)
-            else:
-                xd.add_alt(cdata, key_to_add=name)
-            i += 1
-
-    if "points" in f:
-        group = f["points"]
-        for name in group:
-            if name == "transcripts":
-                f_elem = group[name]
-                f_elem_store = os.path.join(f.store.path, f_elem.path)
-                points = read_parquet(f_elem_store)
-                pdf = points.compute()
-
-                # Rename columns to match the new structure
-                pdf = pdf.rename(columns={
-                    'x': 'x',
-                    'y': 'y',
-                    'z': 'z',
-                    'feature_name': 'gene',
-                    'qv': 'qv',
-                    'overlaps_nucleus': 'overlaps_nucleus',
-                    'cell_id': 'xenium',
-                    'transcript_id': 'transcript_id'
-                })
-
-                # Reorder columns to match the new structure
-                pdf = pdf[['x', 'y', 'z', 'gene', 'qv', 'overlaps_nucleus', 'xenium', 'transcript_id']]
-
-                # Set 'transcript_id' as the index
-                pdf = pdf.set_index('transcript_id')
-
-                # Set the MultiIndex for columns
-                pdf.columns = pd.MultiIndex.from_tuples([
-                    ('coordinates', 'x'),
-                    ('coordinates', 'y'),
-                    ('coordinates', 'z'),
-                    ('properties', 'gene'),
-                    ('properties', 'qv'),
-                    ('properties', 'overlaps_nucleus'),
-                    ('cell_id', 'xenium')
-                ])
-                setattr(xd, "transcripts", pdf)
-    if "images" in f:
-        group = f["images"]
-        setattr(xd, "images", ImageData())
-        for name in group:
-            if Path(name).name.startswith("."):
-                continue
-            f_elem = group[name]
-            f_elem_store = os.path.join(f.store.path, f_elem.path)
-            image, axes = read_helper_images_labels(f_elem_store, "image")
-            xd.images.add_image(image[0], name=name, axes=axes, pixel_size=pixel_size, ome_meta={'PhysicalSizeX': pixel_size})
-    return xd
-=======
-        }
->>>>>>> f9854dd6
+      