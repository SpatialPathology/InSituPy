import functools as ft
import gc
import json
import os
import shutil
from datetime import datetime
from numbers import Number
from pathlib import Path
from typing import List, Literal, Optional, Tuple, Union
from uuid import uuid4
from warnings import warn

import anndata
import geopandas as gpd
import matplotlib
import matplotlib.pyplot as plt
import numpy as np
import pandas as pd
import scanpy as sc
import seaborn as sns
from anndata._core.anndata import AnnData
from dask_image.imread import imread
from geopandas import GeoDataFrame
from parse import *
from scipy.sparse import issparse
from shapely import Point, Polygon
from shapely.affinity import scale as scale_func
from tqdm import tqdm

from insitupy import WITH_NAPARI, __version__
from insitupy._constants import ISPY_METADATA_FILE, REGIONS_SYMBOL
from insitupy._core._checks import _check_assignment, _substitution_func
from insitupy._core._save import _save_images
from insitupy._core._xenium import (_read_binned_expression,
                                    _read_boundaries_from_xenium,
                                    _read_matrix_from_xenium,
                                    _restructure_transcripts_dataframe)
from insitupy._exceptions import UnknownOptionError
from insitupy.images import ImageRegistration, deconvolve_he, resize_image
from insitupy.io.files import read_json, write_dict_to_json
from insitupy.io.io import (read_baysor_cells, read_baysor_transcripts,
                            read_celldata, read_shapesdata)
from insitupy.io.plots import save_and_show_figure
from insitupy.plotting import volcano_plot
from insitupy.utils import create_deg_dataframe
from insitupy.utils.deg import create_deg_dataframe
from insitupy.utils.preprocessing import (normalize_anndata,
                                          reduce_dimensions_anndata)
from insitupy.utils.utils import convert_to_list, get_nrows_maxcols

from .._constants import CACHE, ISPY_METADATA_FILE, MODALITIES
from .._exceptions import (ModalityNotFoundError, NotOneElementError,
                           WrongNapariLayerTypeError, XeniumDataMissingObject,
                           XeniumDataRepeatedCropError)
from ..images.utils import create_img_pyramid
from ..io.files import check_overwrite_and_remove_if_true, read_json
from ..plotting import expr_along_obs_val
from ..utils.utils import (convert_napari_shape_to_polygon_or_line,
                           convert_to_list)
from ..utils.utils import textformat as tf
from ._layers import _create_points_layer
from ._save import (_save_alt, _save_annotations, _save_cells, _save_images,
                    _save_regions, _save_transcripts)
from .dataclasses import AnnotationsData, CellData, ImageData, RegionsData

# optional packages that are not always installed
if WITH_NAPARI:
    import napari
    from napari.layers import Layer, Points, Shapes

    #from napari.layers.shapes.shapes import Shapes
    from ._layers import _add_annotations_as_layer
    from ._widgets import _initialize_widgets, add_new_geometries_widget


class InSituData:
    #TODO: Docstring of InSituData

    # import deprecated functions
    from ._deprecated import (read_all, read_annotations, read_cells,
                              read_images, read_regions, read_transcripts)

    def __init__(self,
                 path: Union[str, os.PathLike, Path],
                 metadata: dict,
                 slide_id: str,
                 sample_id: str,
                 from_insitudata: bool,
                 ):
        """_summary_

        Args:
            path (Union[str, os.PathLike, Path]): _description_
            pattern_xenium_folder (str, optional): _description_. Defaults to "output-{ins_id}__{slide_id}__{sample_id}".
            matrix (Optional[AnnData], optional): _description_. Defaults to None.

        Raises:
            FileNotFoundError: _description_
        """
        self.path = path
        self.metadata = metadata
        self.slide_id = slide_id
        self.sample_id = sample_id
        self.from_insitudata = from_insitudata

    def __repr__(self):
        try:
            method = self.metadata["method"]
        except KeyError:
            method = "unknown"

        repr = (
            f"{tf.Bold+tf.Red}InSituData{tf.ResetAll}\n"
            f"{tf.Bold}Method:{tf.ResetAll}\t\t{method}\n"
            f"{tf.Bold}Slide ID:{tf.ResetAll}\t{self.slide_id}\n"
            f"{tf.Bold}Sample ID:{tf.ResetAll}\t{self.sample_id}\n"
            f"{tf.Bold}Path:{tf.ResetAll}\t\t{self.path.resolve()}\n"
        )

        mfile = self.metadata["metadata_file"]

        repr += f"{tf.Bold}Metadata file:{tf.ResetAll}\t{mfile}"

        if hasattr(self, "images"):
            images_repr = self.images.__repr__()
            repr = (
                repr + f"\n{tf.SPACER+tf.RARROWHEAD} " + images_repr.replace("\n", f"\n{tf.SPACER}   ")
            )

        if hasattr(self, "cells"):
            cells_repr = self.cells.__repr__()
            repr = (
                repr + f"\n{tf.SPACER+tf.RARROWHEAD+tf.Green+tf.Bold} cells{tf.ResetAll}\n{tf.SPACER}   " + cells_repr.replace("\n", f"\n{tf.SPACER}   ")
            )

        if hasattr(self, "transcripts"):
            trans_repr = f"DataFrame with shape {self.transcripts.shape[0]} x {self.transcripts.shape[1]}"

            repr = (
                repr + f"\n{tf.SPACER+tf.RARROWHEAD+tf.Purple+tf.Bold} transcripts{tf.ResetAll}\n{tf.SPACER}   " + trans_repr
            )

        if hasattr(self, "annotations"):
            annot_repr = self.annotations.__repr__()
            repr = (
                repr + f"\n{tf.SPACER+tf.RARROWHEAD} " + annot_repr.replace("\n", f"\n{tf.SPACER}   ")
            )

        if hasattr(self, "regions"):
            region_repr = self.regions.__repr__()
            repr = (
                repr + f"\n{tf.SPACER+tf.RARROWHEAD} " + region_repr.replace("\n", f"\n{tf.SPACER}   ")
            )

        if hasattr(self, "alt"):
            cells_repr = self.alt.__repr__()
            altseg_keys = self.alt.keys()
            repr = (
                #repr + f"\n{tf.SPACER+tf.RARROWHEAD+tf.Green+tf.Bold} alt{tf.ResetAll}\n{tf.SPACER}   " + cells_repr.replace("\n", f"\n{tf.SPACER}   ")
                repr + f"\n{tf.SPACER+tf.RARROWHEAD+tf.Green+tf.Bold} alt{tf.ResetAll}\n"
                f"{tf.SPACER}   Alternative CellData objects with following keys: {','.join(altseg_keys)}"
            )
        return repr

    def _save_metadata_after_registration(self,
                      metadata_path: Union[str, os.PathLike, Path] = None
                      ):
        # if there is no specific path given, the metadata is written to the default path for modified metadata
        if metadata_path is None:
            metadata_path = self.path / "experiment_modified.xenium"

        # write to json file
        metadata_json = json.dumps(self.metadata["xenium"], indent=4)
        print(f"\t\tSave metadata to {metadata_path}", flush=True)
        with open(metadata_path, "w") as metafile:
            metafile.write(metadata_json)

    def _remove_empty_modalities(self):
        try:
            # check if anything really added to regions and if not, remove it again
            if len(self.regions.metadata) == 0:
                self.remove_modality("regions")
        except AttributeError:
            pass
        try:
            # check if anything really added to annotations and if not, remove it again
            if len(self.annotations.metadata) == 0:
                self.remove_modality("annotations")
        except AttributeError:
            pass

    def assign_geometries(self,
                          geometry_type: Literal["annotations", "regions"],
                          keys: Union[str, Literal["all"]] = "all",
                          add_masks: bool = False,
                          add_to_obs: bool = False,
                          overwrite: bool = True
                          ):
        '''
        Function to assign the annotations to the anndata object in XeniumData.matrix.
        Annotation information is added to the DataFrame in `.obs`.
        '''
        # assert that prerequisites are met
        try:
            geom_attr = getattr(self, geometry_type)
        except AttributeError:
            raise ModalityNotFoundError(modality=geometry_type)

        try:
            cell_attr = self.cells
        except AttributeError:
            raise ModalityNotFoundError("cells")

        if keys == "all":
            keys = geom_attr.metadata.keys()

        # make sure annotation keys are a list
        keys = convert_to_list(keys)

        # convert coordinates into shapely Point objects
        x = cell_attr.matrix.obsm["spatial"][:, 0]
        y = cell_attr.matrix.obsm["spatial"][:, 1]
        cells = gpd.points_from_xy(x, y)

        # iterate through annotation keys
        for key in keys:
            print(f"Assigning key '{key}'...")
            # extract pandas dataframe of current key
            geom_df = getattr(geom_attr, key)

            # get unique list of annotation names
            geom_names = geom_df.name.unique()

            # initiate dataframe as dictionary
            data = {}

            # iterate through names
            for n in geom_names:
                polygons = geom_df[geom_df["name"] == n]["geometry"].tolist()
                scales = geom_df[geom_df["name"] == n]["scale"].tolist()

                in_poly = []
                for poly, scale in zip(polygons, scales):
                    # scale the polygon
                    poly = scale_func(poly, xfact=scale[0], yfact=scale[1], origin=(0,0))

                    # check if which of the points are inside the current annotation polygon
                    in_poly.append(poly.contains(cells))

                # check if points were in any of the polygons
                in_poly_res = np.array(in_poly).any(axis=0)

                # collect results
                data[n] = in_poly_res

            # convert into pandas dataframe
            data = pd.DataFrame(data)
            data.index = cell_attr.matrix.obs_names

            # transform data into one column
            column_to_add = [" & ".join(geom_names[row.values]) if np.any(row.values) else "unassigned" for _, row in data.iterrows()]

            if add_to_obs:
                # create annotation from annotation masks
                col_name = f"{geometry_type}-{key}"
                data[col_name] = column_to_add

                if col_name in self.cells.matrix.obs:
                    if overwrite:
                        self.cells.matrix.obs.drop(col_name, axis=1, inplace=True)
                        print(f'Existing column "{col_name}" is overwritten.', flush=True)
                        add = True
                    else:
                        warn(f'Column "{col_name}" exists already in `xd.cells.matrix.obs`. Assignment of key "{key}" was skipped. To force assignment, select `overwrite=True`.')
                        add = False

                if add:
                    if add_masks:
                        self.cells.matrix.obs = pd.merge(left=self.cells.matrix.obs, right=data, left_index=True, right_index=True)
                    else:
                        self.cells.matrix.obs = pd.merge(left=self.cells.matrix.obs, right=data.iloc[:, -1], left_index=True, right_index=True)

                    # save that the current key was analyzed
                    geom_attr.metadata[key]["analyzed"] = tf.TICK
            else:
                # add to obsm
                obsm_keys = self.cells.matrix.obsm.keys()
                if geometry_type not in obsm_keys:
                    # add empty pandas dataframe with obs_names as index
                    self.cells.matrix.obsm[geometry_type] = pd.DataFrame(index=self.cells.matrix.obs_names)

                self.cells.matrix.obsm[geometry_type][key] = column_to_add

                # save that the current key was analyzed
                geom_attr.metadata[key]["analyzed"] = tf.TICK

                print(f"Added results to `.cells.matrix.obsm[{geometry_type}]", flush=True)

    def assign_annotations(
        self,
        keys: Union[str, Literal["all"]] = "all",
        add_masks: bool = False,
        overwrite: bool = True
    ):
        self.assign_geometries(
            geometry_type="annotations",
            keys=keys,
            add_masks=add_masks,
            overwrite=overwrite
        )

    def assign_regions(
        self,
        keys: Union[str, Literal["all"]] = "all",
        add_masks: bool = False,
        overwrite: bool = True
    ):
        self.assign_geometries(
            geometry_type="regions",
            keys=keys,
            add_masks=add_masks,
            overwrite=overwrite
        )

    def copy(self):
        '''
        Function to generate a deep copy of the XeniumData object.
        '''
        from copy import deepcopy
        had_viewer = False
        if hasattr(self, "viewer"):
            had_viewer = True

            # make copy of viewer to add it later again
            viewer_copy = self.viewer.copy()
            # remove viewer because there is otherwise a error during deepcopy
            del self.viewer

        # make copy
        self_copy = deepcopy(self)

        # add viewer again to original object if necessary
        if had_viewer:
            self.viewer = viewer_copy

        return self_copy

    def crop(self,
            shape_layer: Optional[str] = None,
            xlim: Optional[Tuple[int, int]] = None,
            ylim: Optional[Tuple[int, int]] = None,
            inplace: bool = False
            ):
        '''
        Function to crop the XeniumData object.
        '''
        if shape_layer is not None:
            try:
                # extract shape layer for cropping from napari viewer
                crop_shape = self.viewer.layers[shape_layer]
            except KeyError:
                raise KeyError(f"Shape layer selected for cropping ('{shape_layer}') was not found in layers.")

            # check the type of the element
            if not isinstance(crop_shape, napari.layers.Shapes):
                raise WrongNapariLayerTypeError(found=type(crop_shape), wanted=napari.layers.Shapes)

            use_shape = True
        else:
            # if xlim or ylim is not none, assert that both are not None
            if xlim is not None or ylim is not None:
                assert np.all([elem is not None for elem in [xlim, ylim]])
                use_shape = False

        # assert that either shape_layer is given or xlim/ylim
        assert np.any([elem is not None for elem in [shape_layer, xlim, ylim]]), "No values given for either `shape_layer` or `xlim/ylim`."

        if use_shape:
            # extract shape layer for cropping from napari viewer
            crop_shape = self.viewer.layers[shape_layer]

            # check the structure of the shape object
            if len(crop_shape.data) != 1:
                raise NotOneElementError(crop_shape.data)

            # select the shape from list
            crop_window = crop_shape.data[0].copy()
            crop_window *= self.metadata["xenium"]["pixel_size"] # convert to metric unit (normally µm)

            # extract x and y limits from the shape (assuming a rectangle)
            xlim = (crop_window[:, 1].min(), crop_window[:, 1].max())
            ylim = (crop_window[:, 0].min(), crop_window[:, 0].max())

        # make sure there are no negative values in the limits
        xlim = tuple(np.clip(xlim, a_min=0, a_max=None))
        ylim = tuple(np.clip(ylim, a_min=0, a_max=None))

        # check if the changes are supposed to be made in place or not
        if inplace:
            _self = self
        else:
            _self = self.copy()

        # if the object was previously cropped, check if the current window is identical with the previous one
        if np.all([elem in _self.metadata["xenium"].keys() for elem in ["cropping_xlim", "cropping_ylim"]]):
            # test whether the limits are identical
            if (xlim == _self.metadata["xenium"]["cropping_xlim"]) & (ylim == _self.metadata["xenium"]["cropping_ylim"]):
                raise XeniumDataRepeatedCropError(xlim, ylim)

        try:
            # infer mask from cell coordinates
            cells = _self.cells
        except AttributeError:
            pass
        else:
            cell_coords = cells.matrix.obsm['spatial'].copy()
            xmask = (cell_coords[:, 0] >= xlim[0]) & (cell_coords[:, 0] <= xlim[1])
            ymask = (cell_coords[:, 1] >= ylim[0]) & (cell_coords[:, 1] <= ylim[1])
            mask = xmask & ymask

            # select
            _self.cells.matrix = _self.cells.matrix[mask, :].copy()

            # crop boundaries
            _self.cells.boundaries.crop(
                cell_ids=_self.cells.matrix.obs_names, xlim=xlim, ylim=ylim
                )

            # shift coordinates to correct for change of coordinates during cropping
            _self.cells.shift(x=-xlim[0], y=-ylim[0])

        try:
            alt = _self.alt
        except AttributeError:
            pass
        else:
            for k, cells in alt.items():
                cell_coords = cells.matrix.obsm['spatial'].copy()
                xmask = (cell_coords[:, 0] >= xlim[0]) & (cell_coords[:, 0] <= xlim[1])
                ymask = (cell_coords[:, 1] >= ylim[0]) & (cell_coords[:, 1] <= ylim[1])
                mask = xmask & ymask

                # select
                cells.matrix = cells.matrix[mask, :].copy()

                # crop boundaries
                cells.boundaries.crop(
                    cell_ids=_self.cells.matrix.obs_names, xlim=xlim, ylim=ylim
                    )

                # shift coordinates to correct for change of coordinates during cropping
                cells.shift(x=-xlim[0], y=-ylim[0])

        if hasattr(_self, "transcripts"):
            # infer mask for selection
            xmask = (_self.transcripts["coordinates", "x"] >= xlim[0]) & (_self.transcripts["coordinates", "x"] <= xlim[1])
            ymask = (_self.transcripts["coordinates", "y"] >= ylim[0]) & (_self.transcripts["coordinates", "y"] <= ylim[1])
            mask = xmask & ymask

            # select
            _self.transcripts = _self.transcripts.loc[mask, :].copy()

            # move origin again to 0 by subtracting the lower limits from the coordinates
            _self.transcripts["coordinates", "x"] -= xlim[0]
            _self.transcripts["coordinates", "y"] -= ylim[0]

        if hasattr(_self, "images"):
            _self.images.crop(xlim=xlim, ylim=ylim)

        if hasattr(_self, "annotations"):
            _self.annotations.crop(xlim=xlim, ylim=ylim)

        if hasattr(_self, "regions"):
            _self.regions.crop(xlim=xlim, ylim=ylim)

        # add information about cropping to metadata
        if "cropping_history" not in _self.metadata:
            _self.metadata["cropping_history"] = {}
            _self.metadata["cropping_history"]["xlim"] = []
            _self.metadata["cropping_history"]["ylim"] = []
        _self.metadata["cropping_history"]["xlim"].append(tuple([int(elem) for elem in xlim]))
        _self.metadata["cropping_history"]["ylim"].append(tuple([int(elem) for elem in ylim]))

        # add new uid to uid history
        _self.metadata["uids"].append(str(uuid4()))

        # empty current data and data history entry in metadata
        _self.metadata["data"] = {}
        for k in _self.metadata["history"].keys():
            if k != "alt":
                _self.metadata["history"][k] = []
            else:
                empty_alt_hist_dict = {k: [] for k in _self.metadata["history"]["alt"].keys()}
                _self.metadata["history"]["alt"] = empty_alt_hist_dict

        # sometimes modalities like annotations or regions can be empty in the meantime
        # here such empty modalities are removed
        _self._remove_empty_modalities()

        if inplace:
            if hasattr(self, "viewer"):
                del _self.viewer # delete viewer
        else:
            return _self




    def hvg(self,
            hvg_batch_key: Optional[str] = None,
            hvg_flavor: Literal["seurat", "cell_ranger", "seurat_v3"] = 'seurat',
            hvg_n_top_genes: Optional[int] = None,
            verbose: bool = True
            ) -> None:
        """
        Calculate highly variable genes (HVGs) using specified flavor and parameters.

        Args:
            hvg_batch_key (str, optional):
                Batch key for computing HVGs separately for each batch. Default is None, indicating all samples are considered.
            hvg_flavor (Literal["seurat", "cell_ranger", "seurat_v3"], optional):
                Flavor of the HVG computation method. Choose between "seurat", "cell_ranger", or "seurat_v3".
                Default is 'seurat'.
            hvg_n_top_genes (int, optional):
                Number of top highly variable genes to identify. Mandatory if `hvg_flavor` is set to "seurat_v3".
                Default is None.
            verbose (bool, optional):
                If True, print progress messages during HVG computation. Default is True.

        Raises:
            ValueError: If `hvg_n_top_genes` is not specified for "seurat_v3" flavor or if an invalid `hvg_flavor` is provided.

        Returns:
            None: This method modifies the input matrix in place, identifying highly variable genes based on the specified
                flavor and parameters. It does not return any value.
        """

        if hvg_flavor in ["seurat", "cell_ranger"]:
            hvg_layer = None
        elif hvg_flavor == "seurat_v3":
            hvg_layer = "counts" # seurat v3 method expects counts data

            # n top genes must be specified for this method
            if hvg_n_top_genes is None:
                raise ValueError(f"HVG computation: For flavor {hvg_flavor} `hvg_n_top_genes` is mandatory")
        else:
            raise ValueError(f'Unknown value for `hvg_flavor`: {hvg_flavor}. Possible values: {["seurat", "cell_ranger", "seurat_v3"]}')

        if hvg_batch_key is None:
            print("Calculate highly-variable genes across all samples using {} flavor...".format(hvg_flavor)) if verbose else None
        else:
            print("Calculate highly-variable genes per batch key {} using {} flavor...".format(hvg_batch_key, hvg_flavor)) if verbose else None

        sc.pp.highly_variable_genes(self.cells.matrix, batch_key=hvg_batch_key, flavor=hvg_flavor, layer=hvg_layer, n_top_genes=hvg_n_top_genes)


    def normalize(self,
                transformation_method: Literal["log1p", "sqrt"] = "log1p",
                normalize_alt: bool = True,
                verbose: bool = True
                ) -> None:
        """
        Normalize the data using either log1p or square root transformation.

        Args:
            transformation_method (Literal["log1p", "sqrt"], optional):
                The method used for data transformation. Choose between "log1p" for logarithmic transformation
                and "sqrt" for square root transformation. Default is "log1p".
            normalize_alt (bool, optional):
                If True, `.alt` modalities are also normalized, if available.
            verbose (bool, optional):
                If True, print progress messages during normalization. Default is True.

        Raises:
            ValueError: If `transformation_method` is not one of ["log1p", "sqrt"].

        Returns:
            None: This method modifies the input matrix in place, normalizing the data based on the specified method.
                It does not return any value.
        """
        try:
            cells = self.cells
        except AttributeError:
            raise ModalityNotFoundError(modality="cells")

        normalize_anndata(adata=cells.matrix, transformation_method=transformation_method, verbose=verbose)

        try:
            alt = self.alt
        except AttributeError:
            pass
        else:
            print("Found `.alt` modality.")
            for k, cells in alt.items():
                print(f"\tNormalizing {k}...")
                normalize_anndata(adata=cells.matrix, transformation_method=transformation_method, verbose=verbose)

    def add_alt(self,
                celldata_to_add: CellData,
                key_to_add: str
                ) -> None:
        # check if the current self has already an alt object and add a empty one if not
        alt_attr_name = "alt"
        try:
            alt_attr = getattr(self, alt_attr_name)
        except AttributeError:
            setattr(self, alt_attr_name, {})
            alt_attr = getattr(self, alt_attr_name)

        # add the celldata to the given key
        alt_attr[key_to_add] = celldata_to_add

    def add_baysor(self,
                   path: Union[str, os.PathLike, Path],
                   read_transcripts: bool = False,
                   key_to_add: str = "baysor",
                   pixel_size: Number = 1 # the pixel size is usually 1 since baysor runs on the µm coordinates
                   ):

        # # convert to pathlib path
        path = Path(path)

        # read baysor data
        celldata = read_baysor_cells(baysor_output=path, pixel_size=pixel_size)

        # add celldata to alt attribute
        self.add_alt(celldata_to_add=celldata, key_to_add=key_to_add)

        if read_transcripts:
            trans_attr_name = "transcripts"
            try:
                trans_attr = getattr(self, trans_attr_name)
            except AttributeError:
                print("No transcript layer found. Addition of Baysor transcript data is skipped.", flush=True)
                pass
            else:
                # read baysor transcripts
                baysor_results = read_baysor_transcripts(baysor_output=path)
                baysor_results = baysor_results[["cell"]]

                # merge transcripts with existing transcripts
                baysor_results.columns = pd.MultiIndex.from_tuples([("cell_id", key_to_add)])
                trans_attr = pd.merge(left=trans_attr,
                                    right=baysor_results,
                                    left_index=True,
                                    right_index=True
                                    )

                # add resulting dataframe to XeniumData
                setattr(self, trans_attr_name, trans_attr)


    def plot_dimred(self, save: Optional[str] = None):
        '''
        Read dimensionality reduction plots.
        '''
        # construct paths
        analysis_path = self.path / "analysis"
        umap_file = analysis_path / "umap" / "gene_expression_2_components" / "projection.csv"
        pca_file = analysis_path / "pca" / "gene_expression_10_components" / "projection.csv"
        cluster_file = analysis_path / "clustering" / "gene_expression_graphclust" / "clusters.csv"


        # read data
        umap_data = pd.read_csv(umap_file)
        pca_data = pd.read_csv(pca_file)
        cluster_data = pd.read_csv(cluster_file)

        # merge dimred data with clustering data
        data = ft.reduce(lambda left, right: pd.merge(left, right, on='Barcode'), [umap_data, pca_data.iloc[:, :3], cluster_data])
        data["Cluster"] = data["Cluster"].astype('category')

        # plot
        nrows = 1
        ncols = 2
        fig, axs = plt.subplots(nrows, ncols, figsize=(8*ncols, 6*nrows))
        sns.scatterplot(data=data, x="PC-1", y="PC-2", hue="Cluster", palette="tab20", ax=axs[0])
        sns.scatterplot(data=data, x="UMAP-1", y="UMAP-2", hue="Cluster", palette="tab20", ax=axs[1])
        if save is not None:
            plt.savefig(save)
        plt.show()

    def load_all(self,
                 skip: Optional[str] = None,
                 ):
        # extract read functions
        read_funcs = [elem for elem in dir(self) if elem.startswith("load_")]
        read_funcs = [elem for elem in read_funcs if elem not in ["load_all", "load_quicksave"]]

        for f in read_funcs:
            if skip is None or skip not in f:
                func = getattr(self, f)
                try:
                    func()
                except ModalityNotFoundError as err:
                    print(err)

    def load_annotations(self):
        print("Loading annotations...", flush=True)
        try:
            p = self.metadata["data"]["annotations"]
        except KeyError:
            raise ModalityNotFoundError(modality="annotations")
        self.annotations = read_shapesdata(path=self.path / p, mode="annotations")


    def import_annotations(self,
                           files: Optional[Union[str, os.PathLike, Path]],
                           keys: Optional[str]
                           ):
        print("Importing annotations...", flush=True)

        # add annotations object
        files = convert_to_list(files)
        keys = convert_to_list(keys)
        pixel_size = self.metadata["xenium"]['pixel_size']

        if not hasattr(self, "annotations"):
            self.annotations = AnnotationsData()

        for key, file in zip(keys, files):
            # read annotation and store in dictionary
            self.annotations.add_data(data=file,
                                      key=key,
                                      scale_factor=(pixel_size, pixel_size)
                                      )

        # # check if anything really added to annotations and if not, remove it again
        # if len(self.annotations.metadata) == 0:
        #     self.remove_modality("annotations")

        self._remove_empty_modalities()

    def load_regions(self):
        print("Loading regions...", flush=True)
        try:
            p = self.metadata["data"]["regions"]
        except KeyError:
            raise ModalityNotFoundError(modality="regions")
        self.regions = read_shapesdata(path=self.path / p, mode="regions")

    def import_regions(self,
                    files: Optional[Union[str, os.PathLike, Path]],
                    keys: Optional[str]
                    ):
        print("Importing regions...", flush=True)

        # add regions object
        files = convert_to_list(files)
        keys = convert_to_list(keys)
        pixel_size = self.metadata["xenium"]['pixel_size']

        if not hasattr(self, "regions"):
            self.regions = RegionsData()

        for key, file in zip(keys, files):
            # read annotation and store in dictionary
            self.regions.add_data(data=file,
                                key=key,
                                scale_factor=(pixel_size, pixel_size),
                                )

        # self.regions = RegionsData(files=files,
        #                            keys=keys,
        #                            pixel_size=self.metadata["xenium"]['pixel_size'])

        # # check if anything really added to regions and if not, remove it again
        # if len(self.regions.metadata) == 0:
        #     self.remove_modality("regions")

        self._remove_empty_modalities()


    def load_cells(self):
        print("Loading cells...", flush=True)
        pixel_size = self.metadata["xenium"]["pixel_size"]
        if self.from_insitudata:
            try:
                cells_path = self.metadata["data"]["cells"]
            except KeyError:
                raise ModalityNotFoundError(modality="cells")
            else:
                self.cells = read_celldata(path=self.path / cells_path)

            # check if alt data is there and read if yes
            try:
                alt_path_dict = self.metadata["data"]["alt"]
            except KeyError:
                print("\tNo alternative cells found...")
            else:
                print("\tFound alternative cells...")
                alt_dict = {}
                for k, p in alt_path_dict.items():
                    alt_dict[k] = read_celldata(path=self.path / p)

                # add attribute
                setattr(self, "alt", alt_dict)

        else:
            # read celldata
            matrix = matrix = _read_matrix_from_xenium(path=self.path)
            boundaries = _read_boundaries_from_xenium(path=self.path, pixel_size=pixel_size)
            self.cells = CellData(matrix=matrix, boundaries=boundaries)

            try:
                # read binned expression
                arr = _read_binned_expression(path=self.path, gene_names_to_select=self.cells.matrix.var_names)
                self.cells.matrix.varm["binned_expression"] = arr
            except ValueError:
                warn("Loading of binned expression did not work. Skipped it.")
                pass


    def load_images(self,
                    names: Union[Literal["all", "nuclei"], str] = "all", # here a specific image can be chosen
                    nuclei_type: Literal["focus", "mip", ""] = "mip",
                    load_cell_segmentation_images: bool = True
                    ):
        # load image into ImageData object
        print("Loading images...", flush=True)

        if self.from_insitudata:
            # check if matrix data is stored in this XeniumData
            if "images" not in self.metadata["data"]:
                raise ModalityNotFoundError(modality="images")

            if names == "all":
                img_names = list(self.metadata["data"]["images"].keys())
            else:
                img_names = convert_to_list(names)

            # get file paths and names
            img_files = [v for k,v in self.metadata["data"]["images"].items() if k in img_names]
            img_names = [k for k,v in self.metadata["data"]["images"].items() if k in img_names]
        else:
            nuclei_file_key = f"morphology_{nuclei_type}_filepath"

            # In v2.0 the "mip" image was removed due to better focusing of the machine.
            # For <v2.0 the function still tries to retrieve the "mip" image but in case this is not found
            # it will retrieve the "focus" image
            if nuclei_type == "mip" and nuclei_file_key not in self.metadata["xenium"]["images"].keys():
                warn(
                    f"Nuclei image type '{nuclei_type}' not found. Used 'focus' instead. This is the normal behavior for data analyzed with Xenium Ranger >=v2.0",
                    UserWarning, stacklevel=2
                     )

                nuclei_type = "focus"
                nuclei_file_key = f"morphology_{nuclei_type}_filepath"

            if names == "nuclei":
                img_keys = [nuclei_file_key]
                img_names = ["nuclei"]
            else:
                # get available keys for registered images in metadata
                img_keys = [elem for elem in self.metadata["xenium"]["images"] if elem.startswith("registered")]

                # extract image names from keys and add nuclei
                img_names = ["nuclei"] + [elem.split("_")[1] for elem in img_keys]

                # add dapi image key
                img_keys = [nuclei_file_key] + img_keys

                if names != "all":
                    # make sure keys is a list
                    names = convert_to_list(names)
                    # select the specified keys
                    mask = [elem in names for elem in img_names]
                    img_keys = [elem for m, elem in zip(mask, img_keys) if m]
                    img_names = [elem for m, elem in zip(mask, img_names) if m]

            # get path of image files
            img_files = [self.metadata["xenium"]["images"][k] for k in img_keys]

            if load_cell_segmentation_images:
                # get cell segmentation images if available
                if "morphology_focus/" in self.metadata["xenium"]["images"][nuclei_file_key]:
                    seg_files = ["morphology_focus/morphology_focus_0001.ome.tif",
                                 "morphology_focus/morphology_focus_0002.ome.tif",
                                 "morphology_focus/morphology_focus_0003.ome.tif"
                                 ]
                    seg_names = ["cellseg1", "cellseg2", "cellseg3"]

                    # check which segmentation files exist and append to image list
                    seg_file_exists_list = [(self.path / f).is_file() for f in seg_files]
                    #print(seg_file_exists_list)
                    img_files += [f for f, exists in zip(seg_files, seg_file_exists_list) if exists]
                    img_names += [n for n, exists in zip(seg_names, seg_file_exists_list) if exists]

        # create imageData object
        img_paths = [self.path / elem for elem in img_files]
        self.images = ImageData(img_paths, img_names, pixel_size=self.metadata["xenium"]['pixel_size'])

    def load_transcripts(self,
                        transcript_filename: str = "transcripts.parquet"
                        ):
        if self.from_insitudata:
            # check if matrix data is stored in this XeniumData
            if "transcripts" not in self.metadata["data"]:
                raise ModalityNotFoundError(modality="transcripts")

            # read transcripts
            print("Loading transcripts...", flush=True)
            self.transcripts = pd.read_parquet(self.path / self.metadata["data"]["transcripts"])
        else:
            # read transcripts
            print("Loading transcripts...", flush=True)
            transcript_dataframe = pd.read_parquet(self.path / transcript_filename)

            self.transcripts = _restructure_transcripts_dataframe(transcript_dataframe)


    def reduce_dimensions(self,
                        umap: bool = True,
                        tsne: bool = True,
                        layer: Optional[str] = None,
                        batch_correction_key: Optional[str] = None,
                        perform_clustering: bool = True,
                        verbose: bool = True,
                        tsne_lr: int = 1000,
                        tsne_jobs: int = 8,
                        **kwargs
                        ):
        """
        Reduce the dimensionality of the data using PCA, UMAP, and t-SNE techniques, optionally performing batch correction.

        Args:
            umap (bool, optional):
                If True, perform UMAP dimensionality reduction. Default is True.
            tsne (bool, optional):
                If True, perform t-SNE dimensionality reduction. Default is True.
            layer (str, optional): 
                Specifies the layer of the AnnData object to operate on. Default is None (uses adata.X).
            batch_correction_key (str, optional):
                Batch key for performing batch correction using scanorama. Default is None, indicating no batch correction.
            verbose (bool, optional):
                If True, print progress messages during dimensionality reduction. Default is True.
            tsne_lr (int, optional):
                Learning rate for t-SNE. Default is 1000.
            tsne_jobs (int, optional):
                Number of CPU cores to use for t-SNE computation. Default is 8.
            **kwargs:
                Additional keyword arguments to be passed to scanorama function if batch correction is performed.

        Raises:
            ValueError: If an invalid `batch_correction_key` is provided.

        Returns:
            None: This method modifies the input matrix in place, reducing its dimensionality using specified techniques and
                batch correction if applicable. It does not return any value.
        """
        try:
            cells = self.cells
        except AttributeError:
            raise ModalityNotFoundError(modality="cells")

<<<<<<< HEAD
        reduce_dimensions_anndata(
            adata=cells.matrix,
            umap=umap, tsne=tsne,
            batch_correction_key=batch_correction_key,
            perform_clustering=perform_clustering,
            verbose=verbose,
            tsne_lr=tsne_lr, tsne_jobs=tsne_jobs
            )
=======
        reduce_dimensions_anndata(adata=cells.matrix,
                                  umap=umap, tsne=tsne, layer=layer, 
                                  batch_correction_key=batch_correction_key,
                                  perform_clustering=perform_clustering,
                                  verbose=verbose,
                                  tsne_lr=tsne_lr, tsne_jobs=tsne_jobs
                                  )
>>>>>>> 80d6dfdb

        try:
            alt = self.alt
        except AttributeError:
            pass
        else:
            print("Found `.alt` modality.")
            for k, cells in alt.items():
                print(f"\tReducing dimensions in `.alt['{k}']...")
<<<<<<< HEAD
                reduce_dimensions_anndata(
                    adata=cells.matrix,
                    umap=umap, tsne=tsne,
                    batch_correction_key=batch_correction_key,
                    perform_clustering=perform_clustering,
                    verbose=verbose,
                    tsne_lr=tsne_lr, tsne_jobs=tsne_jobs
                    )
=======
                reduce_dimensions_anndata(adata=cells.matrix,
                                        umap=umap, tsne=tsne, layer=layer,
                                        batch_correction_key=batch_correction_key,
                                        perform_clustering=perform_clustering,
                                        verbose=verbose,
                                        tsne_lr=tsne_lr, tsne_jobs=tsne_jobs
                                        )
>>>>>>> 80d6dfdb


    def saveas(self,
            path: Union[str, os.PathLike, Path],
            overwrite: bool = False,
            zip_output: bool = False,
            images_as_zarr: bool = True,
            zarr_zipped: bool = False
            ):
        '''
        Function to save the XeniumData object.

        Args:
            path: Path to save the data to.
        '''
        # check if the path already exists
        path = Path(path)

        # check overwrite
        check_overwrite_and_remove_if_true(path=path, overwrite=overwrite)

        if zip_output:
            zippath = path / (path.stem + ".zip")
            check_overwrite_and_remove_if_true(path=zippath, overwrite=overwrite)

        print(f"Saving data to {str(path)}")

        # create output directory if it does not exist yet
        path.mkdir(parents=True, exist_ok=True)

        # store basic information about experiment
        self.metadata["slide_id"] = self.slide_id
        self.metadata["sample_id"] = self.sample_id

        # clean old entries in data metadata
        self.metadata["data"] = {}

        # save images
        try:
            images = self.images
        except AttributeError:
            pass
        else:
            _save_images(
                imagedata=images,
                path=path,
                metadata=self.metadata,
                images_as_zarr=images_as_zarr,
                zipped=zarr_zipped
                )

        # save cells
        try:
            cells = self.cells
        except AttributeError:
            pass
        else:
            _save_cells(
                cells=cells,
                path=path,
                metadata=self.metadata,
                boundaries_zipped=zarr_zipped
            )

        # save alternative cell data
        try:
            alt = self.alt
        except AttributeError:
            pass
        else:
            _save_alt(
                attr=alt,
                path=path,
                metadata=self.metadata,
                boundaries_zipped=zarr_zipped
            )

        # save transcripts
        try:
            transcripts = self.transcripts
        except AttributeError:
            pass
        else:
            _save_transcripts(
                transcripts=transcripts,
                path=path,
                metadata=self.metadata
                )

        # save annotations
        try:
            annotations = self.annotations
        except AttributeError:
            pass
        else:
            _save_annotations(
                annotations=annotations,
                path=path,
                metadata=self.metadata
            )

        # save regions
        try:
            regions = self.regions
        except AttributeError:
            pass
        else:
            _save_regions(
                regions=regions,
                path=path,
                metadata=self.metadata
            )

        # save version of InSituPy
        self.metadata["version"] = __version__

        # move xenium key to end of metadata
        self.metadata["xenium"] = self.metadata.pop("xenium")

        # write Xeniumdata metadata to json file
        xd_metadata_path = path / ISPY_METADATA_FILE
        write_dict_to_json(dictionary=self.metadata, file=xd_metadata_path)

        # Optionally: zip the resulting directory
        if zip_output:
            shutil.make_archive(path, 'zip', path, verbose=False)
            shutil.rmtree(path) # delete directory

        print("Saved.")

    def save(self,
             path: Optional[Union[str, os.PathLike, Path]] = None,
             zarr_zipped: bool = False
             ):

        # check path
        if path is not None:
            path = Path(path)
        else:
            if self.from_insitudata:
                path = Path(self.metadata["path"])
            else:
                warn(
                    f"Data as not loaded from an InSituPy project. "
                    f"Use `saveas()` instead to save the data to a new project folder."
                    )

        if path.exists():
            # check if path is a valid directory
            if not path.is_dir():
                raise NotADirectoryError(f"Path is not a directory: {str(path)}")

            # check if the folder is a InSituPy project
            metadata_file = path / ISPY_METADATA_FILE

            if metadata_file.exists():
                # read metadata file and check uid
                project_meta = read_json(metadata_file)

                # check uid
                project_uid = project_meta["uids"][-1]  # [-1] to select latest uid
                current_uid = self.metadata["uids"][-1]
                if current_uid == project_uid:
                    self._update_to_existing_project(path=path, zarr_zipped=zarr_zipped)

                    # reload the modalities
                    self.reload()
                else:
                    warn(
                        f"UID of current object {current_uid} not identical with UID in project path {path}: {project_uid}.\n"
                        f"Project is neither saved nor updated. Try `saveas()` instead to save the data to a new project folder. "
                        f"A reason for this could be the data has been cropped in the meantime."
                    )
            else:
                warn(
                    f"No `.ispy` metadata file in {path}. Directory is probably no valid InSituPy project. "
                    f"Use `saveas()` instead to save the data to a new InSituPy project."
                    )


        else:
            # save to the respective directory
            self.saveas(path=path)



    def _update_to_existing_project(self,
                                    path: Optional[Union[str, os.PathLike, Path]],
                                    zarr_zipped: bool = False
                                    ):
        print(f"Updating project in {path}")

        # save cells
        try:
            cells = self.cells
        except AttributeError:
            pass
        else:
            print("\tUpdating cells...", flush=True)
            _save_cells(
                cells=cells,
                path=path,
                metadata=self.metadata,
                boundaries_zipped=zarr_zipped,
                overwrite=True
            )

        # save alternative cell data
        try:
            alt = self.alt
        except AttributeError:
            pass
        else:
            print("\tUpdating alternative segmentations...", flush=True)
            _save_alt(
                attr=alt,
                path=path,
                metadata=self.metadata,
                boundaries_zipped=zarr_zipped
            )

        # save annotations
        try:
            annotations = self.annotations
        except AttributeError:
            pass
        else:
            print("\tUpdating annotations...", flush=True)
            _save_annotations(
                annotations=annotations,
                path=path,
                metadata=self.metadata
            )

        # save regions
        try:
            regions = self.regions
        except AttributeError:
            pass
        else:
            print("\tUpdating regions...", flush=True)
            _save_regions(
                regions=regions,
                path=path,
                metadata=self.metadata
            )

        # save version of InSituPy
        self.metadata["version"] = __version__

        # move xenium key to end of metadata
        self.metadata["xenium"] = self.metadata.pop("xenium")

        # write Xeniumdata metadata to json file
        xd_metadata_path = path / ISPY_METADATA_FILE
        write_dict_to_json(dictionary=self.metadata, file=xd_metadata_path)

        print("Saved.")


    def quicksave(self,
                  note: Optional[str] = None
                  ):
        # create quicksave directory if it does not exist already
        self.quicksave_dir = CACHE / "quicksaves"
        self.quicksave_dir.mkdir(parents=True, exist_ok=True)

        # save annotations
        try:
            annotations = self.annotations
        except AttributeError:
            print("No annotations found. Quicksave skipped.", flush=True)
            pass
        else:
            # create filename
            current_datetime = datetime.now().strftime("%y%m%d_%H-%M-%S")
            slide_id = self.slide_id
            sample_id = self.sample_id
            uid = str(uuid4())[:8]

            # create output directory
            outname = f"{slide_id}__{sample_id}__{current_datetime}__{uid}"
            outdir = self.quicksave_dir / outname

            _save_annotations(
                annotations=annotations,
                path=outdir,
                metadata=None
            )

            if note is not None:
                with open(outdir / "note.txt", "w") as notefile:
                    notefile.write(note)

            # # # zip the output
            # shutil.make_archive(outdir, format='zip', root_dir=outdir, verbose=False)
            # shutil.rmtree(outdir) # delete directory


    def list_quicksaves(self):
        pattern = "{slide_id}__{sample_id}__{savetime}__{uid}"

        # collect results
        res = {
            "slide_id": [],
            "sample_id": [],
            "savetime": [],
            "uid": [],
            "note": []
        }
        for d in self.quicksave_dir.glob("*"):
            parse_res = parse(pattern, d.stem).named
            for key, value in parse_res.items():
                res[key].append(value)

            notepath = d / "note.txt"
            if notepath.exists():
                with open(notepath, "r") as notefile:
                    res["note"].append(notefile.read())
            else:
                res["note"].append("")

        # create and return dataframe
        return pd.DataFrame(res)

    def load_quicksave(self,
                       uid: str
                       ):
        # find files with the uid
        files = list(self.quicksave_dir.glob(f"*{uid}*"))

        if len(files) == 1:
            ad = read_shapesdata(files[0] / "annotations", mode="annotations")
        elif len(files) == 0:
            print(f"No quicksave with uid '{uid}' found. Use `.list_quicksaves()` to list all available quicksaves.")
        else:
            raise ValueError(f"More than one quicksave with uid '{uid}' found.")

        # add annotations to existing annotations attribute or add a new one
        try:
            annotations = self.annotations
        except AttributeError:
            annotations = self.annotations = AnnotationsData()
        else:
            for k in ad.metadata.keys():
                annotations.add_data(getattr(ad, k), k, verbose=True)


    def show(self,
        keys: Optional[str] = None,
        # annotation_keys: Optional[str] = None,
        point_size: int = 6,
        scalebar: bool = True,
        pixel_size: float = None, # if none, extract from metadata
        unit: str = "µm",
        # cmap_annotations: str ="Dark2",
        grayscale_colormap: List[str] = ["red", "green", "cyan", "magenta", "yellow", "gray"],
        return_viewer: bool = False,
        widgets_max_width: int = 200
        ):
        # get information about pixel size
        if (pixel_size is None) & (scalebar):
            # extract pixel_size
            pixel_size = float(self.metadata["xenium"]["pixel_size"])
        else:
            pixel_size = 1

        # create viewer
        self.viewer = napari.Viewer(title=f"{self.slide_id}: {self.sample_id}")

        try:
            image_keys = self.images.metadata.keys()
        except AttributeError:
            warn("No attribute `.images` found.")
        else:
            n_grayscales = 0 # number of grayscale images
            for i, img_name in enumerate(image_keys):
                img = getattr(self.images, img_name)
                is_visible = False if i < len(image_keys) - 1 else True # only last image is set visible

                # check if the current image is RGB
                is_rgb = self.images.metadata[img_name]["rgb"]

                if is_rgb:
                    cmap = None  # default value of cmap
                    blending = "translucent_no_depth"  # set blending mode
                else:
                    if img_name == "nuclei":
                        cmap = "blue"
                    else:
                        cmap = grayscale_colormap[n_grayscales]
                        n_grayscales += 1
                    blending = "additive"  # set blending mode


                if not isinstance(img, list):
                    # create image pyramid for lazy loading
                    img_pyramid = create_img_pyramid(img=img, nsubres=6)
                else:
                    img_pyramid = img

                # add img pyramid to napari viewer
                self.viewer.add_image(
                        img_pyramid,
                        name=img_name,
                        colormap=cmap,
                        blending=blending,
                        rgb=is_rgb,
                        contrast_limits=self.images.metadata[img_name]["contrast_limits"],
                        scale=(pixel_size, pixel_size),
                        visible=is_visible
                    )

        # optionally: add cells as points
        #if show_cells or keys is not None:
        if keys is not None:
            try:
                cells = self.cells
            except AttributeError:
                raise XeniumDataMissingObject("cells")
            else:
                # convert keys to list
                keys = convert_to_list(keys)

                # get point coordinates
                points = np.flip(cells.matrix.obsm["spatial"].copy(), axis=1) # switch x and y (napari uses [row,column])
                #points *= pixel_size # convert to length unit (e.g. µm)

                # get expression matrix
                if issparse(cells.matrix.X):
                    X = cells.matrix.X.toarray()
                else:
                    X = cells.matrix.X

                for i, k in enumerate(keys):
                    pvis = False if i < len(keys) - 1 else True # only last image is set visible
                    # get expression values
                    if k in cells.matrix.obs.columns:
                        color_value = cells.matrix.obs[k].values

                    else:
                        geneid = cells.matrix.var_names.get_loc(k)
                        color_value = X[:, geneid]

                    # extract names of cells
                    cell_names = cells.matrix.obs_names.values

                    # create points layer
                    layer = _create_points_layer(
                        points=points,
                        color_values=color_value,
                        name=k,
                        point_names=cell_names,
                        point_size=point_size,
                        visible=pvis
                    )

                    # add layer programmatically - does not work for all types of layers
                    # see: https://forum.image.sc/t/add-layerdatatuple-to-napari-viewer-programmatically/69878
                    self.viewer.add_layer(Layer.create(*layer))

        # WIDGETS
        try:
            cells = self.cells
        except AttributeError:
            # add annotation widget to napari
            annot_widget = add_new_geometries_widget()
            annot_widget.max_height = 100
            annot_widget.max_width = widgets_max_width
            self.viewer.window.add_dock_widget(annot_widget, name="Add geometries", area="right")
        else:
            # initialize the widgets
            show_points_widget, locate_cells_widget, show_geometries_widget, show_boundaries_widget, select_data = _initialize_widgets(xdata=self)

            # add widgets to napari window
            if select_data is not None:
                self.viewer.window.add_dock_widget(select_data, name="Select data", area="right")
                select_data.max_height = 50
                select_data.max_width = widgets_max_width

            if show_points_widget is not None:
                self.viewer.window.add_dock_widget(show_points_widget, name="Show data", area="right")
                show_points_widget.max_height = 130
                show_points_widget.max_width = widgets_max_width

            if show_boundaries_widget is not None:
                self.viewer.window.add_dock_widget(show_boundaries_widget, name="Show boundaries", area="right")
                show_boundaries_widget.max_height = 80
                show_boundaries_widget.max_width = widgets_max_width

            if locate_cells_widget is not None:
                self.viewer.window.add_dock_widget(locate_cells_widget, name="Navigate to cell", area="right")
                #locate_cells_widget.max_height = 130
                locate_cells_widget.max_width = widgets_max_width

            # add annotation widget to napari
            annot_widget = add_new_geometries_widget()
            #annot_widget.max_height = 100
            annot_widget.max_width = widgets_max_width
            self.viewer.window.add_dock_widget(annot_widget, name="Add geometries", area="right")

            # if show_region_widget is not None:
            #     self.viewer.window.add_dock_widget(show_region_widget, name="Show regions", area="right")
            #     show_region_widget.max_height = 100
            #     show_region_widget.max_width = widgets_max_width

            if show_geometries_widget is not None:
                self.viewer.window.add_dock_widget(show_geometries_widget, name="Show geometries", area="right", tabify=True)
                #show_annotations_widget.max_height = 100
                show_geometries_widget.max_width = widgets_max_width


        # EVENTS
        # Function assign to an layer addition event
        def _update_uid(event):
            if event is not None:

                layer = event.source
                # print(event.action) # print what event.action returns
                # print(event.data_indices) # print index of event
                if event.action == "add":
                    # print(f'Added to {layer}')
                    if 'uid' in layer.properties:
                        layer.properties['uid'][-1] = str(uuid4())
                    else:
                        layer.properties['uid'] = np.array([str(uuid4())], dtype='object')

                elif event.action == "remove":
                    pass
                    # print(f"Removed from {layer}")
                else:
                    raise ValueError("Unexpected value '{event.action}' for `event.action`. Expected 'add' or 'remove'.")

                # print(layer.properties)

        for layer in self.viewer.layers:
            if isinstance(layer, Shapes) or isinstance(layer, Points):
                layer.events.data.connect(_update_uid)
                #layer.metadata = layer.properties

        # Connect the function to all shapes layers in the viewer
        def connect_to_all_shapes_layers(event):
            layer = event.source[event.index]
            if event is not None:
                if isinstance(layer, Shapes) or isinstance(layer, Points):
                    # print('Annotation layer added')
                    layer.events.data.connect(_update_uid)

        # Connect the function to any new layers added to the viewer
        self.viewer.layers.events.inserted.connect(connect_to_all_shapes_layers)


        # NAPARI SETTINGS
        if scalebar:
            # add scale bar
            self.viewer.scale_bar.visible = True
            self.viewer.scale_bar.unit = unit

        napari.run()
        if return_viewer:
            return self.viewer

    def store_geometries(self,
                         name_pattern = "{type_symbol} {class_name} ({annot_key})",
                         uid_col: str = "id"
                         ):
        """
        Extracts geometric layers from shapes and points layers in the napari viewer
        and stores them in the XeniumData object as annotations or regions.

        Args:
            name_pattern (str): A format string used to parse the layer names.
                It should contain placeholders for 'type_symbol', 'class_name',
                and 'annot_key'.
            uid_col (str): The name of the column used to store unique identifiers
                for the geometries. Default is "id".

        Raises:
            AttributeError: If the viewer is not initialized, an error message
                prompts the user to open a napari viewer using the `.show()` method.

        Notes:
            - The function iterates through the layers in the viewer and checks if
            they are instances of Shapes or Points.
            - It extracts the geometric data, colors, and other relevant properties
            to create a GeoDataFrame.
            - The GeoDataFrame is then added to the annotations or regions of the
            XeniumData object based on the type of layer.
            - If the layer is classified as a region but is a point layer, a warning
            is issued, and the layer is skipped.
        """
        try:
            viewer = self.viewer
        except AttributeError as e:
            print(f"{str(e)}. Use `.show()` first to open a napari viewer.")

        # iterate through layers and save them as annotation or region if they meet requirements
        layers = viewer.layers
        #collection_dict = {}
        for layer in layers:
            if isinstance(layer, Shapes) or isinstance(layer, Points):
                name_parsed = parse(name_pattern, layer.name)
                if name_parsed is not None:
                    type_symbol = name_parsed.named["type_symbol"]
                    annot_key = name_parsed.named["annot_key"]
                    class_name = name_parsed.named["class_name"]

                    # if the XeniumData object does not has an annotations attribute, initialize it
                    if not hasattr(self, "annotations"):
                        self.annotations = AnnotationsData() # initialize empty object

                    # extract shapes coordinates and colors
                    layer_data = layer.data
                    colors = layer.edge_color.tolist()
                    scale = layer.scale

                    checks_passed = True
                    is_region_layer = False
                    object_type = "annotation"
                    if type_symbol == REGIONS_SYMBOL:
                        is_region_layer = True
                        object_type = "region"
                        if isinstance(layer, Points):
                            warn(f'Layer "{layer.name}" is a point layer and at the same time classified as "Region". This is not allowed. Skipped this layer.')
                            checks_passed = False

                    if checks_passed:
                        if isinstance(layer, Shapes):
                            # extract shape types
                            shape_types = layer.shape_type
                            # build annotation GeoDataFrame
                            geom_df = {
                                uid_col: layer.properties["uid"],
                                "objectType": object_type,
                                #"geometry": [Polygon(np.stack([ar[:, 1], ar[:, 0]], axis=1)) for ar in layer_data],  # switch x/y
                                "geometry": [convert_napari_shape_to_polygon_or_line(napari_shape_data=ar, shape_type=st) for ar, st in zip(layer_data, shape_types)],
                                "name": class_name,
                                "color": [[int(elem[e]*255) for e in range(3)] for elem in colors],
                                #"scale": [scale] * len(layer_data),
                                #"layer_type": ["Shapes"] * len(layer_data)
                            }

                        elif isinstance(layer, Points):
                            # build annotation GeoDataFrame
                            geom_df = {
                                uid_col: layer.properties["uid"],
                                "objectType": object_type,
                                "geometry": [Point(d[1], d[0]) for d in layer_data],  # switch x/y
                                "name": class_name,
                                "color": [[int(elem[e]*255) for e in range(3)] for elem in colors],
                                #"scale": [scale] * len(layer_data),
                                #"layer_type": ["Points"] * len(layer_data)
                            }

                        # generate GeoDataFrame
                        geom_df = GeoDataFrame(geom_df, geometry="geometry")

                        if is_region_layer:
                            if not hasattr(self, "regions"):
                                self.regions = RegionsData()

                            # add regions
                            self.regions.add_data(data=geom_df,
                                                  key=annot_key,
                                                  verbose=True,
                                                  scale_factor=scale)
                        else:
                            if not hasattr(self, "annotations"):
                                self.annotations = AnnotationsData()

                            # add annotations
                            self.annotations.add_data(data=geom_df,
                                                      key=annot_key,
                                                      verbose=True,
                                                      scale_factor=scale)

            else:
                pass

        self._remove_empty_modalities()

    def plot_binned_expression(
        self,
        genes: Union[List[str], str],
        maxcols: int = 4,
        figsize: Tuple[int, int] = (8,6),
        savepath: Union[str, os.PathLike, Path] = None,
        save_only: bool = False,
        dpi_save: int = 300,
        show: bool = True,
        fontsize: int = 28
        ):
        # extract binned expression matrix and gene names
        binex = self.cells.matrix.varm["binned_expression"]
        gene_names = self.cells.matrix.var_names

        genes = convert_to_list(genes)

        nplots, nrows, ncols = get_nrows_maxcols(genes, max_cols=maxcols)

        # setup figure
        fig, axs = plt.subplots(nrows, ncols, figsize=(figsize[0]*ncols, figsize[1]*nrows))

        # scale font sizes
        plt.rcParams.update({'font.size': fontsize})

        if nplots > 1:
            axs = axs.ravel()
        else:
            axs = [axs]

        for i, gene in enumerate(genes):
            # retrieve binned expression
            img = binex[gene_names.get_loc(gene)]

            # determine upper limit for color
            vmax = np.percentile(img[img>0], 95)

            # plot expression
            axs[i].imshow(img, cmap="viridis", vmax=vmax)

            # set title
            axs[i].set_title(gene)

        if nplots > 1:

            # check if there are empty plots remaining
            while i < nrows * maxcols - 1:
                i+=1
                # remove empty plots
                axs[i].set_axis_off()

        if show:
            fig.tight_layout()
            save_and_show_figure(savepath=savepath, fig=fig, save_only=save_only, dpi_save=dpi_save)
        else:
            return fig, axs

    def plot_expr_along_obs_val(
        self,
        keys: str,
        obs_val: str,
        groupby: Optional[str] = None,
        method: Literal["lowess", "loess"] = 'loess',
        stderr: bool = False,
        savepath=None,
        return_data=False,
        **kwargs
        ):
        # retrieve anndata object from InSituData
        adata = self.cells.matrix

        results = expr_along_obs_val(
            adata=adata,
            keys=keys,
            obs_val=obs_val,
            groupby=groupby,
            method=method,
            stderr=stderr,
            savepath=savepath,
            return_data=return_data
            **kwargs
            )

        if return_data:
            return results

    def reload(self):
        data_meta = self.metadata["data"]
        current_modalities = [m for m in MODALITIES if hasattr(self, m) and m in data_meta]
        # # check if there is a path for the modalities in self.metadata
        # data_meta = self.metadata["data"]
        # print(data_meta)
        # for cm in current_modalities:
        #     print(cm)
        #     if cm in data_meta:
        #         print('blubb')
        #         pass
        #     else:
        #         print(f"No data path found for modality '{cm}'. Modality skipped during reload and needs to be saved first.")
        #         #current_modalities.remove(cm)

        if len(current_modalities) > 0:
            print(f"Reloading following modalities: {','.join(current_modalities)}")
            for cm in current_modalities:
                func = getattr(self, f"load_{cm}")
                func()
        else:
            print("No modalities with existing save path found. Consider saving the data with `saveas()` first.")

    def remove_history(self,
                       verbose: bool = True
                       ):

        for cat in ["annotations", "cells", "regions"]:
            dirs_to_remove = []
            #if hasattr(self, cat):
            files = sorted((self.path / cat).glob("*"))
            if len(files) > 1:
                dirs_to_remove = files[:-1]

                for d in dirs_to_remove:
                    shutil.rmtree(d)

                print(f"Removed {len(dirs_to_remove)} entries from '.{cat}'.") if verbose else None
            else:
                print(f"No history found for '{cat}'.") if verbose else None

    def remove_modality(self,
                        modality: str
                        ):
        if hasattr(self, modality):
            # delete attribute from InSituData object
            delattr(self, modality)

            # delete metadata
            self.metadata["data"].pop(modality, None) # returns None if key does not exist

        else:
            print(f"No modality '{modality}' found. Nothing removed.")



def register_images(
    data: InSituData,
    image_to_be_registered: Union[str, os.PathLike, Path],
    image_type: Literal["histo", "IF"],
    channel_names: Union[str, List[str]],
    channel_name_for_registration: Optional[str] = None,  # name used for the nuclei image. Only required for IF images.
    template_image_name: str = "nuclei",
    save_results: bool = True,
    add_registered_image: bool = True,
    decon_scale_factor: float = 0.2,
    physicalsize: str = 'µm',
    prefix: str = ""
    ):
    '''
    Register images stored in XeniumData object.
    '''

    # if image type is IF, the channel name for registration needs to be given
    if image_type == "IF" and channel_name_for_registration is None:
        raise ValueError(f'If `image_type" is "IF", `channel_name_for_registration is not allowed to be `None`.')

    # define output directory
    output_dir = data.path.parent / "registered_images"

    # if output_dir.is_dir() and not force:
    #     raise FileExistsError(f"Output directory {output_dir} exists already. If you still want to run the registration, set `force=True`.")

    # check if image path exists
    image_to_be_registered = Path(image_to_be_registered)
    if not image_to_be_registered.is_file():
        raise FileNotFoundError(f"No such file found: {str(image_to_be_registered)}")

    # make sure the given image names are in a list
    channel_names = convert_to_list(channel_names)

    # determine the structure of the image axes and check other things
    axes_template = "YX"
    if image_type == "histo":
        axes_image = "YXS"

        # make sure that there is only one image name given
        if len(channel_names) > 1:
            raise ValueError(f"More than one image name retrieved ({channel_names})")

        if len(channel_names) == 0:
            raise ValueError(f"No image name found in file {image_to_be_registered}")

    elif image_type == "IF":
        axes_image = "CYX"
    else:
        raise UnknownOptionError(image_type, available=["histo", "IF"])

    print(f'\tProcessing following {image_type} images: {tf.Bold}{", ".join(channel_names)}{tf.ResetAll}', flush=True)

    # read images
    print("\t\tLoading images to be registered...", flush=True)
    image = imread(image_to_be_registered) # e.g. HE image

    # sometimes images are read with an empty time dimension in the first axis.
    # If this is the case, it is removed here.
    if len(image.shape) == 4:
        image = image[0]

    # read images in XeniumData object
    data.load_images(names=template_image_name)
    template = data.images.nuclei[0] # usually the nuclei/DAPI image is the template. Use highest resolution of pyramid.

    # extract OME metadata
    ome_metadata_template = data.images.metadata["nuclei"]["OME"]

    # extract pixel size for x and y from metadata
    pixelsizes = {key: ome_metadata_template['Image']['Pixels'][key] for key in ['PhysicalSizeX', 'PhysicalSizeY']}

    # generate OME metadata for saving
    ome_metadata = {
        **{'SignificantBits': 8,
        'PhysicalSizeXUnit': physicalsize,
        'PhysicalSizeYUnit': physicalsize
        },
        **pixelsizes
    }

    # determine one pixel direction as universal pixel size
    pixel_size = pixelsizes['PhysicalSizeX']

    # the selected image will be a grayscale image in both cases (nuclei image or deconvolved hematoxylin staining)
    axes_selected = "YX"
    if image_type == "histo":
        print("\t\tRun color deconvolution", flush=True)
        # deconvolve HE - performed on resized image to save memory
        # TODO: Scale to max width instead of using a fixed scale factor before deconvolution (`scale_to_max_width`)
        nuclei_img, eo, dab = deconvolve_he(img=resize_image(image, scale_factor=decon_scale_factor, axes=axes_selected),
                                    return_type="grayscale", convert=True)

        # bring back to original size
        nuclei_img = resize_image(nuclei_img, scale_factor=1/decon_scale_factor, axes=axes_selected)

        # set nuclei_channel and nuclei_axis to None
        channel_name_for_registration = channel_axis = None
    else:
        # image_type is "IF" then
        # get index of nuclei channel
        channel_name_for_registration = channel_names.index(channel_name_for_registration)
        channel_axis = axes_image.find("C")

        if channel_axis == -1:
            raise ValueError(f"No channel indicator `C` found in image axes ({axes_image})")

        print(f"\t\tSelect image with nuclei from IF image (channel: {channel_name_for_registration})", flush=True)
        # select nuclei channel from IF image
        if channel_name_for_registration is None:
            raise TypeError("Argument `nuclei_channel` should be an integer and not NoneType.")

        # select dapi channel for registration
        nuclei_img = np.take(image, channel_name_for_registration, channel_axis)
        #selected = image[nuclei_channel]

    # Setup image registration objects - is important to load and scale the images.
    # The reason for this are limits in C++, not allowing to perform certain OpenCV functions on big images.

    # First: Setup the ImageRegistration object for the whole image (before deconvolution in histo images and multi-channel in IF)
    imreg_complete = ImageRegistration(
        image=image,
        template=template,
        axes_image=axes_image,
        axes_template=axes_template,
        verbose=False
        )
    # load and scale the whole image
    imreg_complete.load_and_scale_images()

    # setup ImageRegistration object with the nucleus image (either from deconvolution or just selected from IF image)
    imreg_selected = ImageRegistration(
        image=nuclei_img,
        template=imreg_complete.template,
        axes_image=axes_selected,
        axes_template=axes_template,
        max_width=4000,
        convert_to_grayscale=False,
        perspective_transform=False
    )

    # run all steps to extract features and get transformation matrix
    imreg_selected.load_and_scale_images()

    print("\t\tExtract common features from image and template", flush=True)
    # perform registration to extract the common features ptsA and ptsB
    imreg_selected.extract_features()
    imreg_selected.calculate_transformation_matrix()

    if image_type == "histo":
        # in case of histo RGB images, the channels are in the third axis and OpenCV can transform them
        if imreg_complete.image_resized is None:
            imreg_selected.image = imreg_complete.image  # use original image
        else:
            imreg_selected.image_resized = imreg_complete.image_resized  # use resized original image

        # perform registration
        imreg_selected.perform_registration()

        if save_results:
            # save files
            identifier = f"{prefix}__{data.slide_id}__{data.sample_id}__{channel_names[0]}"
            #current_outfile = output_dir / f"{identifier}__registered.ome.tif"
            imreg_selected.save(
                output_dir=output_dir,
                identifier = identifier,
                axes=axes_image,
                photometric='rgb',
                ome_metadata=ome_metadata
                )

            # save metadata
            data.metadata["xenium"]['images'][f'registered_{channel_names[0]}_filepath'] = os.path.relpath(imreg_selected.outfile, data.path).replace("\\", "/")
            write_dict_to_json(data.metadata["xenium"], data.path / "experiment_modified.xenium")
            #self._save_metadata_after_registration()
        if add_registered_image:
            data.images.add_image(
                image=imreg_selected.registered,
                name=channel_names[0],
                axes=axes_image,
                pixel_size=pixel_size,
                ome_meta=ome_metadata
                )

        del imreg_complete, imreg_selected, image, template, nuclei_img, eo, dab
    else:
        # image_type is IF
        # In case of IF images the channels are normally in the first axis and each channel is registered separately
        # Further, each channel is then saved separately as grayscale image.

        # iterate over channels
        for i, n in enumerate(channel_names):
            # skip the DAPI image
            if n == channel_name_for_registration:
                break

            if imreg_complete.image_resized is None:
                # select one channel from non-resized original image
                imreg_selected.image = np.take(imreg_complete.image, i, channel_axis)
            else:
                # select one channel from resized original image
                imreg_selected.image_resized = np.take(imreg_complete.image_resized, i, channel_axis)

            # perform registration
            imreg_selected.perform_registration()

            if save_results:
                # save files
                identifier = f"{data.slide_id}__{data.sample_id}__{n}"
                #current_outfile = output_dir / f"{filename}__registered.ome.tif",
                imreg_selected.save(
                    #outfile = current_outfile,
                    output_dir=output_dir,
                    identifier=identifier,
                    #output_dir=self.path.parent / "registered_images",
                    #filename=f"{self.slide_id}__{self.sample_id}__{n}",
                    axes='YX',
                    photometric='minisblack',
                    ome_metadata=ome_metadata
                    )

                # save metadata
                data.metadata["xenium"]['images'][f'registered_{n}_filepath'] = os.path.relpath(imreg_selected.outfile, data.path).replace("\\", "/")
                write_dict_to_json(data.metadata["xenium"], data.path / "experiment_modified.xenium")
                #self._save_metadata_after_registration()
            if add_registered_image:
                data.images.add_image(
                    image=imreg_selected.registered,
                    name=n,
                    axes=axes_image,
                    pixel_size=pixel_size,
                    ome_meta=ome_metadata
                    )

        # free RAM
        del imreg_complete, imreg_selected, image, template, nuclei_img
    gc.collect()


def calc_distance_of_cells_from(
    data: InSituData,
    annotation_key: str,
    annotation_class: str,
    region_key: Optional[str] = None,
    region_name: Optional[str] = None,
    key_to_save: Optional[str] = None
    ):

    """
    Calculate the distance of cells from a specified annotation class within a given region and save the results.

    This function calculates the distance of each cell in the spatial data to the closest point
    of a specified annotation class. The distances are then saved in the cell data matrix.

    Args:
        data (InSituData): The input data containing cell and annotation information.
        annotation_key (str): The key to retrieve the annotation information.
        annotation_class (Optional[str]): The specific annotation class to calculate distances from.
        region_key: (Optional[str]): If not None, `region_key` is used together with `region_name` to determine the region in which cells are considered
                                     for the analysis.
        region_name: (Optional[str]): If not None, `region_name` is used together with `region_key` to determine the region in which cells are considered
                                     for the analysis.
        key_to_save (Optional[str]): The key under which to save the calculated distances in the cell data matrix.
                                     If None, a default key is generated based on the annotation class.

    Returns:
        None
    """
    if region_name is None:
        print(f'Calculate the distance of cells from the annotation "{annotation_class}"')
        region_mask = [True] * len(data.cells.matrix)
    else:
        assert region_key is not None, "`region_key` must not be None if `region_name` is not None."
        print(f'Calculate the distance of cells from the annotation "{annotation_class}" within region "{region_name}"')
        region_col_name = f'regions-{region_key}'

        if region_col_name not in data.cells.matrix.obs.columns:
            data.assign_regions(keys=region_key)

        # generate mask for selected region
        region_mask = data.cells.matrix.obs[region_col_name] == region_name

    # create geopandas points from cells
    x = data.cells.matrix.obsm["spatial"][:, 0][region_mask]
    y = data.cells.matrix.obsm["spatial"][:, 1][region_mask]
    indices = data.cells.matrix.obs_names[region_mask]
    cells = gpd.points_from_xy(x, y)

    # retrieve annotation information
    annot_df = data.annotations.get(annotation_key)
    class_df = annot_df[annot_df["name"] == annotation_class]

    # calculate distance of cells to their closest point
    scaled_geometries = [
        scale_func(geometry, xfact=scale[0], yfact=scale[1], origin=(0,0))
        for geometry, scale in zip(class_df["geometry"], class_df["scale"])
        ]
    dists = np.array([cells.distance(geometry) for geometry in scaled_geometries])
    min_dists = dists.min(axis=0)

    # add indices to minimum distances
    min_dists = pd.Series(min_dists, index=indices)

    # add results to CellData
    if key_to_save is None:
        key_to_save = f"dist_from_{annotation_class}"
    data.cells.matrix.obs[key_to_save] = min_dists
    print(f'Save distances to `.cells.matrix.obs["{key_to_save}"]`')


def differential_gene_expression(
    data: InSituData,
    annotation_tuple: Union[Tuple[str, str], Tuple[str, str]], # tuple of annotation key and names
    reference_data: Optional[InSituData] = None, # if comparing across two InSituData objects this argument can be used
    reference_tuple: Union[Literal["rest"], Tuple[str, str], Tuple[str, str]] = "rest",
    obs_tuple: Optional[Tuple[str, str]] = None,
    region_tuple: Optional[Union[Tuple[str, str], Tuple[str, str]]] = None,
    # reference: str = "rest",
    plot_volcano: bool = True,
    comb_col_name: str = "combined_annotation_column",
    method: Optional[Literal['logreg', 't-test', 'wilcoxon', 't-test_overestim_var']] = 't-test',
    ignore_duplicate_assignments: bool = False,
    force_assignment: bool = False,
    **kwargs
    ):
    # extract annotation information
    annotation_key = annotation_tuple[0]
    annotation_name = annotation_tuple[1]

    # extract information from reference tuple
    if reference_tuple == "rest":
        assert reference_data is None, "If `reference_tuple` is 'rest', `reference_data` must be None."
        reference_key = None
        reference_name = "rest"
    elif isinstance(reference_tuple, tuple) & (len(reference_tuple) == 2):
        reference_key = reference_tuple[0]
        reference_name = reference_tuple[1]
    else:
        raise ValueError("`reference_tuple` is neither 'rest' nor a 2-tuple.")

    _check_assignment(data=data, key=annotation_key, force_assignment=force_assignment, modality="annotations")

    # check if the reference needs to be checked
    check_reference_during_substitution = True if reference_data is None else False

    if region_tuple is not None:
        assert reference_data is None, "If `reference_data` is not None, `region_tuple` must be None."

        region_key = region_tuple[0]
        region_name = region_tuple[1]

        # assign region
        _check_assignment(data=data, key=region_key, force_assignment=force_assignment, modality="regions")

    # extract main anndata
    adata1 = data.cells.matrix.copy()

    if region_tuple is not None:
        # select only one region
        region_mask = [region_name in elem for elem in adata1.obsm["regions"][region_key]]

        print(f"Select only region '{region_name}' from key '{region_key}'.", flush=True)
        adata1 = adata1[region_mask].copy()

    col_with_id = adata1.obsm["annotations"].apply(
        func=lambda row: _substitution_func(
            row=row,
            annotation_key=annotation_key,
            annotation_name=annotation_name,
            reference_name=reference_name,
            check_reference=check_reference_during_substitution,
            ignore_duplicate_assignments=ignore_duplicate_assignments
            ), axis=1
        )

    # check that the annotation_name exists inside the column
    assert np.any(col_with_id == annotation_name), f"annotation_name '{annotation_name}' not found under annotation_key '{annotation_key}'."

    # mark the annotations with 1 or 2 depending if it is adata1 or adata2
    if reference_data is not None:
        # add a 1- in front of the annotation to differentiate it later from the reference data
        col_with_id = col_with_id.apply(func=lambda x: f"1-{x}")

    # add the column to obs
    adata1.obs[comb_col_name] = col_with_id

    if reference_data is not None:
        # process reference_data if it is not None
        if reference_tuple is None:
            reference_tuple = annotation_tuple

        _check_assignment(data=reference_data, key=reference_key, force_assignment=force_assignment, modality="annotations")

        # extract reference anndata
        adata2 = reference_data.cells.matrix.copy()
        # repeat the same as for adata1 for adata2
        col_with_id_ref = adata2.obsm["annotations"].apply(
            func=lambda row: _substitution_func(
                row=row,
                annotation_key=reference_key,
                annotation_name=reference_name,
                reference_name=None,
                check_reference=check_reference_during_substitution,
                ignore_duplicate_assignments=ignore_duplicate_assignments
                ), axis=1
            )
        col_with_id_ref = col_with_id_ref.apply(func=lambda x: f"2-{x}")

        # check that the reference_name exists inside the column
        assert np.any(col_with_id_ref == reference_name), f"reference_name '{reference_name}' not found under reference_key '{reference_key}'."

        # add column to obs
        adata2.obs[comb_col_name] = col_with_id_ref

        # combine anndatas
        adata_combined = anndata.concat([adata1, adata2])

        # create settings for rank_genes_groups
        rgg_groups = [f"1-{annotation_name}"]
        rgg_reference = f"2-{reference_name}"

        # create plot title for later
        plot_title = f"'{annotation_name}' in {data.sample_id} vs. '{reference_name}' in {reference_data.sample_id}"

    else:
        adata_combined = adata1
        rgg_groups = [annotation_name]
        rgg_reference = reference_name

        plot_title = f"'{annotation_name}' in {data.sample_id} vs. '{reference_name}' in {data.sample_id}"

    if obs_tuple is not None:
        # filter for observation value
        adata_combined = adata_combined[adata_combined.obs[obs_tuple[0]] == obs_tuple[1]].copy()

    # add column to .obs for its use in rank_genes_groups()
    adata_combined.obs = adata_combined.obs.filter([comb_col_name]) # empty obs
    #adata_combined.obs[comb_col_name] = adata_combined.obsm["annotations"][comb_col_name]
    print(f"Calculate differentially expressed genes with Scanpy's `rank_genes_groups` using '{method}'.")
    sc.tl.rank_genes_groups(adata=adata_combined,
                            groupby=comb_col_name,
                            groups=rgg_groups,
                            reference=rgg_reference,
                            method=method,
                            )

    # create dataframe from results
    df = create_deg_dataframe(
        adata=adata_combined, groups=None,
    )

    if plot_volcano:
        volcano_plot(
            data=df[rgg_groups[0]],
            title=plot_title,
            **kwargs
            )
    else:
        return df<|MERGE_RESOLUTION|>--- conflicted
+++ resolved
@@ -953,16 +953,6 @@
         except AttributeError:
             raise ModalityNotFoundError(modality="cells")
 
-<<<<<<< HEAD
-        reduce_dimensions_anndata(
-            adata=cells.matrix,
-            umap=umap, tsne=tsne,
-            batch_correction_key=batch_correction_key,
-            perform_clustering=perform_clustering,
-            verbose=verbose,
-            tsne_lr=tsne_lr, tsne_jobs=tsne_jobs
-            )
-=======
         reduce_dimensions_anndata(adata=cells.matrix,
                                   umap=umap, tsne=tsne, layer=layer, 
                                   batch_correction_key=batch_correction_key,
@@ -970,7 +960,6 @@
                                   verbose=verbose,
                                   tsne_lr=tsne_lr, tsne_jobs=tsne_jobs
                                   )
->>>>>>> 80d6dfdb
 
         try:
             alt = self.alt
@@ -980,16 +969,7 @@
             print("Found `.alt` modality.")
             for k, cells in alt.items():
                 print(f"\tReducing dimensions in `.alt['{k}']...")
-<<<<<<< HEAD
-                reduce_dimensions_anndata(
-                    adata=cells.matrix,
-                    umap=umap, tsne=tsne,
-                    batch_correction_key=batch_correction_key,
-                    perform_clustering=perform_clustering,
-                    verbose=verbose,
-                    tsne_lr=tsne_lr, tsne_jobs=tsne_jobs
-                    )
-=======
+
                 reduce_dimensions_anndata(adata=cells.matrix,
                                         umap=umap, tsne=tsne, layer=layer,
                                         batch_correction_key=batch_correction_key,
@@ -997,8 +977,6 @@
                                         verbose=verbose,
                                         tsne_lr=tsne_lr, tsne_jobs=tsne_jobs
                                         )
->>>>>>> 80d6dfdb
-
 
     def saveas(self,
             path: Union[str, os.PathLike, Path],
