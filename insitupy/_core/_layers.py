--- conflicted
+++ resolved
@@ -6,10 +6,6 @@
 import numpy as np
 import pandas as pd
 from matplotlib.colors import rgb2hex
-<<<<<<< HEAD
-from napari.types import LayerDataTuple
-=======
->>>>>>> 2ab2ff91
 from pandas.api.types import is_numeric_dtype
 from shapely import (LinearRing, LineString, MultiPoint, MultiPolygon, Point,
                      Polygon)
@@ -17,13 +13,8 @@
 from insitupy import WITH_NAPARI
 from insitupy._constants import (DEFAULT_CATEGORICAL_CMAP, POINTS_SYMBOL,
                                  REGION_CMAP, REGIONS_SYMBOL, SHAPES_SYMBOL)
-<<<<<<< HEAD
-from insitupy.plotting._colors import _data_to_rgba, _determine_climits
-from insitupy.palettes import CustomPalettes
-=======
 from insitupy.palettes import CustomPalettes
 from insitupy.plotting._colors import _data_to_rgba, _determine_climits
->>>>>>> 2ab2ff91
 
 from ._checks import check_rgb_column
 
