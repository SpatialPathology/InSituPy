import os
import warnings
from copy import deepcopy
from numbers import Number
from os.path import relpath
from pathlib import Path
from typing import List, Literal, Optional, Tuple, Union

import dask.array as da
import geopandas as gpd
import numpy as np
import pandas as pd
import zarr
from anndata import AnnData
from parse import *
from shapely import MultiPoint, MultiPolygon, Point, Polygon, affinity

from insitupy import __version__
<<<<<<< HEAD
=======
from insitupy._constants import FORBIDDEN_ANNOTATION_NAMES
>>>>>>> 2ab2ff91
from insitupy.utils.utils import convert_int_to_xenium_hex

from .._exceptions import InvalidDataTypeError, InvalidFileTypeError
from ..images.io import read_image, write_ome_tiff, write_zarr
from ..images.utils import create_img_pyramid, crop_dask_array_or_pyramid
from ..io.files import check_overwrite_and_remove_if_true, write_dict_to_json
from ..io.geo import parse_geopandas, write_qupath_geojson
from ..utils.utils import convert_to_list, decode_robust_series
from ..utils.utils import textformat as tf
from ._mixins import DeepCopyMixin, GetMixin


class ShapesData(DeepCopyMixin, GetMixin):
    '''
    Object to store annotations.
    '''
    default_assert_uniqueness = False
    # default_skip_multipolygons = False
    default_polygons_only = False
    shape_name = "shapes"
    repr_color = tf.Cyan
    default_forbidden_names = None
    def __init__(self,
                 files: Optional[List[Union[str, os.PathLike, Path]]] = None,
                 keys: Optional[List[str]] = None,
                 pixel_size: float = 1,
                 assert_uniqueness: Optional[bool] = None,
                #  skip_multipolygons: Optional[bool] = None,
<<<<<<< HEAD
                 polygons_only: Optional[bool] = None
=======
                 polygons_only: Optional[bool] = None,
                 forbidden_names: Optional[List[str]] = None
>>>>>>> 2ab2ff91
                 # shape_name: Optional[str] = None
                 ) -> None:

        # create dictionary for metadata
        self.metadata = {}

        # set configuration of ShapesData
        if assert_uniqueness is None:
            self.assert_uniqueness = self.default_assert_uniqueness
        else:
            self.assert_uniqueness = assert_uniqueness

        # if skip_multipolygons is None:
        #     self.skip_multipolygons = self.default_skip_multipolygons

        if polygons_only is None:
            self.polygons_only = self.default_polygons_only
        else:
            self.polygons_only = polygons_only

<<<<<<< HEAD
=======
        if forbidden_names is None:
            self.forbidden_names = self.default_forbidden_names
        else:
            self.forbidden_names = forbidden_names

>>>>>>> 2ab2ff91
        if files is not None:
            # make sure files and keys are a list
            files = convert_to_list(files)
            keys = convert_to_list(keys)
            assert len(files) == len(keys), "Number of files does not match number of keys."

            if files is not None:
                for key, file in zip(keys, files):
                    # read annotation and store in dictionary
                    self.add_data(data=file,
                                        key=key,
                                        scale_factor=(pixel_size, pixel_size),
                                        )

    def __repr__(self):
        if len(self.metadata) > 0:
            repr_strings = []
            for l, m in self.metadata.items():
                # add ' to classes
                classes = [f"'{elem}'" for elem in m["classes"]]
                lc = len(classes)

                # create string
                r = (
                    f'{tf.Bold}{l}:{tf.ResetAll}\t{m[f"n_{self.shape_name}"]} '
                    f'{self.shape_name}, {lc} '
                    f'{"classes" if lc>1 else "class"} '
                )
                if lc < 10:
                    r += f'({",".join(classes)}) {m["analyzed"]}'
                repr_strings.append(r)
            # repr_strings = [
            #     #f'{tf.Bold}{l}:{tf.ResetAll}\t{m[f"n_{self.shape_name}"]} {self.shape_name}, {len(m["classes"])} classes {*m["classes"],} {m["analyzed"]}' for l, m in self.metadata.items()
            #     f'{tf.Bold}{l}:{tf.ResetAll}\t{m[f"n_{self.shape_name}"]} {self.shape_name}, {len(m["classes"])} {"classes" if len(m["classes"])>1 else "class"} ({",".join(m["classes"])}) {m["analyzed"]}' for l, m in self.metadata.items()
            #     ]

            s = "\n".join(repr_strings)
        else:
            s = ""
        repr = f"{self.repr_color}{tf.Bold}{self.shape_name}{tf.ResetAll}\n{s}"
        return repr

    def _check_uniqueness(self,
                          dataframe: Optional[gpd.GeoDataFrame] = None,
                          key: Optional[str] = None,
                          verbose: bool = True
                          ) -> bool:

        if dataframe is None:
            annot_df = getattr(self, key)
        else:
            annot_df = dataframe

        if len(annot_df.index.unique()) != len(annot_df.name.unique()):
            warnings.warn(
                message=
                (
                    f"The names of the {self.shape_name} for key '{key}' were not unique and thus "
                    f"the key was skipped. In regions only one geometry per class is allowed."
                    )
                )
            return False
        else:
            if verbose:
                print(f"Names of {self.shape_name} for key '{key}' are unique.")
            return True

    def _update_metadata(self,
                         keys: Union[str, Literal["all"]] = "all",
                         analyzed: bool = False,
                         verbose: bool = False
                         ):

        if keys == "all":
            keys = list(self.metadata.keys())

        keys = convert_to_list(keys)
        keys_to_remove = []
        for key in keys:
            try:
                # retrieve dataframe
                annot_df = getattr(self, key)
            except AttributeError:
                self.metadata.pop(key)
                if verbose:
                    print(f'Removed {key}', flush=True)
            else:
                # record metadata information
                self.metadata[key][f"n_{self.shape_name}"] = len(annot_df)  # number of annotations

                try:
                    self.metadata[key]["classes"] = annot_df['name'].unique().tolist()  # annotation classes
                except KeyError:
                    self.metadata[key]["classes"] = ["unnamed"]

                self.metadata[key]["analyzed"] = tf.Tick if analyzed else ""  # whether this annotation has been used in the annotate() function

    def add_data(self,
                    data: Union[gpd.GeoDataFrame, pd.DataFrame, dict,
                                str, os.PathLike, Path],
                    key: str,
                    scale_factor: Optional[Tuple[float, float]] = None,
                    verbose: bool = False,
                   ):
        # parse geopandas data from dataframe or file
        new_df = parse_geopandas(data)

<<<<<<< HEAD
=======
        if self.forbidden_names is not None:
            new_names = new_df["name"].tolist()
            if np.any([elem in new_names for elem in self.forbidden_names]):
                raise ValueError(f"One of the forbidden names for annotations ({self.forbidden_names}) has been used in the imported dataset. Please change the respective change to prevent interference with downstream functions.")

>>>>>>> 2ab2ff91
        if "scale" not in new_df.columns:
            # add scale factor to data
            if scale_factor is None:
                warnings.warn("No `scale_factor` added to data.")
            new_df["scale"] = [scale_factor] * len(new_df)
        else:
            if verbose:
                print("Scale inferred from file.", flush=True)

        # determine the type of layer that needs to be used in napari later
        layer_types = []
        for geom in new_df["geometry"]:
            if isinstance(geom, Point) or isinstance(geom, MultiPoint):
                layer_types.append("Points")
            else:
                layer_types.append("Shapes")
        new_df["layer_type"] = layer_types

        # # convert pixel coordinates to metric units
        # new_df["geometry"] = new_df.geometry.scale(origin=(0,0), xfact=pixel_size, yfact=pixel_size)

        if not hasattr(self, key):
            # if key does not exist yet, the new df is the whole annotation dataframe
            annot_df = new_df

            # collect additional variables for reporting
            new_annotations_added = True # dataframe will be added later
            existing_str = ""
            old_n = 0
            new_n = len(annot_df)
        else:
            # concatenate old and new annoation dataframe
            annot_df = getattr(self, key)
            old_n = len(annot_df)
            annot_df = pd.concat([annot_df, new_df], ignore_index=False)

            # remove all duplicated shapes - leaving only the newly added
            annot_df = annot_df[~annot_df.index.duplicated()]
            new_n = len(annot_df)

            # collect additional variables for reporting
            new_annotations_added = new_n > old_n
            existing_str = "existing "

        if new_annotations_added:
            add = True
            if self.assert_uniqueness:
                # check if the shapes data for this key is unique (same number of names than indices)
                is_unique = self._check_uniqueness(dataframe=annot_df, key=key, verbose=False)

                if not is_unique:
                    add = False

<<<<<<< HEAD
            # if self.skip_multipolygons:
            #     # check if any of the shapes are shapely MultiPolygons
            #     is_not_multipolygon = [not isinstance(p, MultiPolygon) for p in annot_df.geometry]
            #     if not np.all(is_not_multipolygon):
            #         annot_df = annot_df.loc[is_not_multipolygon]
            #         warnings.warn(
            #             f"Some {self.shape_name} were a shapely 'MultiPolygon' objects and skipped.",
            #             stacklevel=2
            #             )

=======
>>>>>>> 2ab2ff91
            if self.polygons_only:
                # check if any of the shapes are shapely MultiPolygons
                is_not_polygon = [not isinstance(p, Polygon) for p in annot_df.geometry]
                if np.any(is_not_polygon):
                    annot_df = annot_df.loc[is_not_polygon]
                    warnings.warn(
                        f"Some {self.shape_name} were not pure Polygon objects and skipped.",
                        stacklevel=2
                        )

            # check that the dataframe is not empty
            if len(annot_df) == 0:
                add = False

            if add:
                # add dataframe to AnnotationData object
                setattr(self, key, annot_df)

                # add new entry to metadata
                self.metadata[key] = {}

                # update metadata
                self._update_metadata(keys=key, analyzed=False)

                if verbose:
                    # report
                    print(f"Added {new_n - old_n} new {self.shape_name} to {existing_str}key '{key}'")

    def crop(self,
             xlim, ylim
             ):
        limit_poly = Polygon([(xlim[0], ylim[0]), (xlim[1], ylim[0]), (xlim[1], ylim[1]), (xlim[0], ylim[1])])

        new_metadata = {}
        for i, n in enumerate(self.metadata.keys()):
            shapesdf = getattr(self, n)

            # select annotations that intersect with the selected area
            mask = [limit_poly.intersects(elem) for elem in shapesdf["geometry"]]
            shapesdf = shapesdf.loc[mask, :].copy()

            # move origin to zero after cropping
            shapesdf["geometry"] = shapesdf["geometry"].apply(affinity.translate, xoff=-xlim[0], yoff=-ylim[0])

            # check if there are annotations left or if it has to be deleted
            if len(shapesdf) > 0:
                # add new dataframe back to annotations object
                setattr(self, n, shapesdf)

                # update metadata
                new_metadata[n] = {}
                new_metadata[n][f"n_{self.shape_name}"] = len(shapesdf)
                new_metadata[n]["classes"] = shapesdf.name.unique().tolist()
                new_metadata[n]["analyzed"] = self.metadata[n]["analyzed"]  # analyzed information is just copied

            else:
                # delete annotations
                delattr(self, n)

        self.metadata = new_metadata

        self._update_metadata()

    def remove_data(self,
<<<<<<< HEAD
                   key_to_remove: str):
        delattr(self, key_to_remove)
=======
                   key_to_remove: str,
                   classes_to_remove: Union[Literal["all"], List[str], str] = "all"
                   ):
        if classes_to_remove == "all":
            delattr(self, key_to_remove)
        else:
            classes_to_remove = convert_to_list(classes_to_remove)
            geom_df = self.get(key_to_remove)
            setattr(self, key_to_remove, geom_df[~geom_df.name.isin(classes_to_remove)])

>>>>>>> 2ab2ff91
        self._update_metadata()

    def save(self,
             path: Union[str, os.PathLike, Path],
             overwrite: bool = False
             ):
        path = Path(path)

        # check if the output file should be overwritten
        check_overwrite_and_remove_if_true(path, overwrite=overwrite)

        # create directory
        path.mkdir(parents=True, exist_ok=True)

        # # create path for matrix
        # annot_path = (path / self.shape_name)
        # annot_path.mkdir(parents=True, exist_ok=True) # create directory

        # if metadata is not None:
        #     metadata["annotations"] = {}
        for n in self.metadata.keys():
            df = getattr(self, n)
            # annot_file = annot_path / f"{n}.parquet"
            # annot_df.to_parquet(annot_file)
            shapes_file = path / f"{n}.geojson"
            write_qupath_geojson(dataframe=df, file=shapes_file)

            # if metadata is not None:
            #     metadata["annotations"][n] = Path(relpath(annot_file, path)).as_posix()

        # save AnnotationData metadata
        shape_meta_path = path / f"metadata.json"
        write_dict_to_json(dictionary=self.metadata, file=shape_meta_path)

class AnnotationsData(ShapesData):
    def __init__(self,
                 files: Optional[List[Union[str, os.PathLike, Path]]] = None,
                 keys: Optional[List[str]] = None,
                 pixel_size: float = 1
                 ) -> None:
        self.default_assert_uniqueness = False
        # self.default_skip_multipolygons = False
        self.default_polygons_only = False
        self.shape_name = "annotations"
        self.repr_color = tf.Cyan
        self.default_forbidden_names = FORBIDDEN_ANNOTATION_NAMES

        ShapesData.__init__(self, files, keys, pixel_size)

class RegionsData(ShapesData):
    def __init__(self,
                 files: Optional[List[Union[str, os.PathLike, Path]]] = None,
                 keys: Optional[List[str]] = None,
                 pixel_size: float = 1
                 ) -> None:
        self.default_assert_uniqueness = True
        # self.default_skip_multipolygons = True # MultiPolygons are not allowed in regions
        self.default_polygons_only = True
        self.shape_name = "regions"
        self.repr_color = tf.Yellow

        ShapesData.__init__(self, files, keys, pixel_size)

class BoundariesData(DeepCopyMixin, GetMixin):
    '''
    Object to read and load boundaries of cells and nuclei.
    '''
    def __init__(self,
                 cell_ids: Optional[da.core.Array],
                 seg_mask_value: Optional[da.core.Array],
                 #pixel_size: Number = 1, # required for boundaries that are saved as masks
                 ):
        """_summary_
        For details on `cell_ids` and `seg_mask_value` see: https://www.10xgenomics.com/support/software/xenium-onboard-analysis/1.9/tutorials/outputs/xoa-output-zarr

        Args:
            cell_ids (Optional[da.core.Array]): _description_
            seg_mask_value (Optional[da.core.Array]): _description_
        """
        self.metadata = {}

        # store cell ids
        self.cell_ids = cell_ids
        self.seg_mask_value = seg_mask_value

    def __repr__(self):
        labels = list(self.metadata.keys())
        if len(labels) == 0:
            repr = f"Empty BoundariesData object"
        else:
            ll = len(labels)
            repr = f"BoundariesData object with {ll} {'entry' if ll == 1 else 'entries'}:"
            for l in labels:
                repr += f"\n{tf.SPACER+tf.Bold+l+tf.ResetAll}"
        return repr

    def add_boundaries(self,
                       data: Optional[Union[dict, List[str]]],
                       pixel_size: Number, # required for boundaries that are saved as masks
                       labels: Optional[List[str]] = [],
                       overwrite: bool = False
                       ):
        if isinstance(data, dict):
            # extract keys from dictionary
            labels = data.keys()
            data = data.values()
        elif isinstance(data, list):
            if labels is None:
                raise ValueError("Argument 'labels' is None. If 'dataframes' is a list, 'labels' is required to be a list, too.")
            else:
                # make sure labels is a list
                labels = convert_to_list(labels)
        else:
            data = convert_to_list(data)
            labels = convert_to_list(labels)
            #raise ValueError(f"Argument 'dataframes' has unknown file type ({type(data)}). Expected to be a list or dictionary.")

        for l, df in zip(labels, data):
            if isinstance(df, pd.DataFrame) or isinstance(df, da.core.Array) or np.all([isinstance(elem, da.core.Array) for elem in df]):
                if l not in self.metadata or overwrite:
                    # add to object
                    setattr(self, l, df)
                    self.metadata[l] = {}
                    self.metadata[l]["pixel_size"] = pixel_size
                else:
                    raise KeyError(f"Label '{l}' exists already in BoundariesData object. To overwrite, set 'overwrite' argument to True.")
            else:
                print(f"Boundaries element `{l}` is neither a pandas DataFrame nor a Dask Array. Was not added.")

    def crop(self,
             cell_ids: List[str],
             xlim: Tuple[int, int],
             ylim: Tuple[int, int]
             ):
        '''
        Crop the BoundariesData object.
        '''
        # make sure cell ids are a list
        cell_ids = convert_to_list(cell_ids)

        for n, meta in self.metadata.items():
            # get dataframe
            data = getattr(self, n)

            try:
                # get pixel size
                pixel_size = meta["pixel_size"]

                data = crop_dask_array_or_pyramid(
                    data=data,
                    xlim=xlim,
                    ylim=ylim,
                    pixel_size=pixel_size
                )
            except InvalidDataTypeError:
                # filter dataframe
                data = data.loc[data["cell_id"].isin(cell_ids), :]

                # re-center to 0
                data["vertex_x"] -= xlim[0]
                data["vertex_y"] -= ylim[0]

            # add to object
            setattr(self, n, data)

    def convert_to_shapely_objects(self):
        for n in self.metadata.keys():
            print(f"Converting `{n}` to GeoPandas DataFrame with shapely objects.")
            # retrief dataframe with boundary coordinates
            df = getattr(self, n)

            if isinstance(df, pd.DataFrame):
                # convert xy coordinates into shapely Point objects
                df["geometry"] = gpd.points_from_xy(df["vertex_x"], df["vertex_y"])
                del df["vertex_x"], df["vertex_y"]

                # convert points into polygon objects per cell id
                df = df.groupby("cell_id")['geometry'].apply(lambda x: Polygon(x.tolist()))
                df.index = decode_robust_series(df.index)  # convert byte strings in index

                # add to object
                setattr(self, n, pd.DataFrame(df))
            else:
                print(f"Boundaries element `{n} was no Dataframe. Skipped.")

    def save(self,
             bound_file : Union[str, os.PathLike, Path] = "boundaries.zarr.zip",
             save_as_pyramid: bool = True
             ):

        suffix = bound_file.name.split(".", maxsplit=1)[-1]

        if suffix not in ["zarr", "zarr.zip"]:
            raise InvalidFileTypeError(allowed_types=[".zarr", ".zarr.zip"], received_type=suffix)

        with zarr.ZipStore(bound_file, mode='w') if suffix == "zarr.zip" else zarr.DirectoryStore(bound_file) as dirstore:
            # for conditional 'with' see also: https://stackoverflow.com/questions/27803059/conditional-with-statement-in-python
            for n in self.metadata.keys():
                bound_data = getattr(self, n)

                # check data
                if isinstance(bound_data, list):
                    if not save_as_pyramid:
                        bound_data = bound_data[0]
                else:
                    if save_as_pyramid:
                        # create pyramid
                        bound_data = create_img_pyramid(img=bound_data, nsubres=6)


                #if isinstance(bound_data, dask.array.core.Array):
                if isinstance(bound_data, list):
                    for i, b in enumerate(bound_data):
                        comp = f"masks/{n}/{i}"
                        b.to_zarr(dirstore, component=comp)
                else:
                    bound_data.to_zarr(dirstore, component=f"masks/{n}")

                # add boundaries metadata to zarr.zip
                store = zarr.open(dirstore, mode="a")
                store[f"masks/{n}"].attrs.put(self.metadata[n])

                # save keys in insitupy metadata
                #metadata["boundaries"]["keys"].append(n)

            # save paths in insitupy metadata
            #metadata["boundaries"]["path"] = Path(relpath(bound_file, path)).as_posix()

            self.cell_ids.to_zarr(dirstore, component="cell_id")

            if self.seg_mask_value is not None:
                self.seg_mask_value.to_zarr(dirstore, component="seg_mask_value")

        # # add version to metadata
        # metadata_to_save = self.metadata.copy()
        # metadata_to_save["version"] = __version__

        # # save metadata
        # write_dict_to_json(dictionary=metadata_to_save, file=path / ".boundariesdata")

class CellData(DeepCopyMixin, GetMixin):
    '''
    Data object containing an AnnData object and a boundary object which are kept in sync.
    '''
    def __init__(self,
               matrix: AnnData,
               boundaries: Optional[BoundariesData],
               config: dict = {}
               ):
        self.matrix = matrix
        self.config = config

        if boundaries is not None:
            self.boundaries = boundaries
            self.entries = ["matrix", "boundaries"]
        else:
            self.boundaries = None
            self.entries = ["matrix"]

    def __repr__(self):
        repr = (
            f"{tf.Bold+'matrix'+tf.ResetAll}\n"
            f"{tf.SPACER+self.matrix.__repr__()}"
        )

        if self.boundaries is not None:
            bound_repr = self.boundaries.__repr__()

            repr += f"\n{tf.Bold+'boundaries'+tf.ResetAll}\n" + tf.SPACER + bound_repr.replace("\n", f"\n{tf.SPACER}")
        return repr

    def copy(self):
        '''
        Function to generate a deep copy of the current object.
        '''

        return deepcopy(self)

    def save(self,
             path: Union[str, os.PathLike, Path],
             boundaries_zipped: bool = False,
             boundaries_as_pyramid: bool = True,
             overwrite: bool = False,
             ):

        path = Path(path)
        celldata_metadata = {}

        # check if the output file should be overwritten
        check_overwrite_and_remove_if_true(path, overwrite=overwrite)

        # create directory
        path.mkdir(parents=True, exist_ok=True)

        # # create path for matrix
        # mtx_path = path / "matrix"
        # mtx_path.mkdir(parents=True, exist_ok=True) # create directory

        # write matrix to file
        mtx_file = path / "matrix.h5ad"
        self.matrix.write(mtx_file)
        celldata_metadata["matrix"] = Path(relpath(mtx_file, path)).as_posix()

        # save boundaries
        try:
            boundaries = self.boundaries
        except AttributeError:
            pass
        else:
            if boundaries_zipped:
                bound_file = path / "boundaries.zarr.zip"
            else:
                bound_file = path / "boundaries.zarr"

            # save boundaries
            boundaries.save(bound_file, save_as_pyramid=True)

            # add entry for boundaries to metadata
            celldata_metadata["boundaries"] = Path(relpath(bound_file, path)).as_posix()
            # bound_path.mkdir(parents=True, exist_ok=True) # create directory

        # add version to metadata
        celldata_metadata["version"] = __version__

        # add configurations
        try:
            celldata_metadata["config"] = self.config
        except AttributeError:
            pass

        # save metadata
        write_dict_to_json(dictionary=celldata_metadata, file=path / ".celldata")


    def sync_cell_ids(self):
        '''
        Function to synchronize matrix and boundaries of CellData.

        Procedure:
        1. Select matrix cell IDs
        2. Check if all matrix cell IDs are in boundaries
            - if not all are in boundaries, throw error saying that those will also be removed
        3. Select only matrix cell IDs which are also in boundaries and filter for them
        '''
        # get cell IDs from matrix
        matrix_cell_ids_hex = self.matrix.obs_names.astype(str)

        try:
            boundaries = self.boundaries
        except AttributeError:
            print('No `boundaries` attribute found in CellData found.')
            pass
        else:
            # retrieve cell_ids of boundaries
            try:
                # this assumes the new version of data with integers representing hex code
                bound_cell_ids_int = boundaries.cell_ids[:, 0].compute()
                data_suffices = boundaries.cell_ids[:, 1].compute()

            except IndexError:
                # this means that the data has an older type where the cell ids are simply integers
                # since in this old data there is as far as I know no seg_mask_value, the integers are also the final ids
                assert boundaries.seg_mask_value is None, "Cell IDs had only one column but also a seg_mask_value was given. Needs to be checked."
                bound_cell_ids_final = boundaries.cell_ids.compute().astype(str)

                # check which ids are not in matrix cell ids
                seg_mask_values_not_in_matrix = np.array([elem for elem in bound_cell_ids_final if elem not in matrix_cell_ids_hex])

            else:
                # generate from integers and data suffix a xenium-style hex code
                bound_cell_ids_final = [convert_int_to_xenium_hex(ci, dataset_suffix=ds) for ci, ds in zip(bound_cell_ids_int, data_suffices)]

                # check which ids are not in matrix cell ids
                seg_mask_values = boundaries.seg_mask_value.compute()
                seg_mask_values_not_in_matrix = [smv for smv, cif in zip(seg_mask_values, bound_cell_ids_final) if cif not in matrix_cell_ids_hex]


            for n in boundaries.metadata.keys():
                # get data
                bound_data = getattr(boundaries, n)

                if isinstance(bound_data, list):
                    synced_bound_data = []
                    # iterate through list
                    for d in bound_data:
                        # set all non existent cell ids to zero
                        d[da.isin(d, seg_mask_values_not_in_matrix)] = 0
                        synced_bound_data.append(d)

                elif isinstance(bound_data, da.core.Array):
                    # set all non existent cell ids to zero
                    bound_data[da.isin(bound_data, seg_mask_values_not_in_matrix)] = 0
                    synced_bound_data = bound_data

                elif isinstance(bound_data, pd.DataFrame):
                    # filter dataframe
                    bound_data = bound_data.loc[bound_data["cell_id"].astype(str).isin(matrix_cell_ids_hex), :]
                    synced_bound_data = bound_data

                else:
                    warnings.warn(f"Unknown data type for boundaries key '{n}'. Skipped synchronization of cell ids.")
                # add to object
                setattr(self.boundaries, n, synced_bound_data)

            print(f"Successfully synchronized.")

    def shift(self,
              x: Union[int, float],
              y: Union[int, float]
              ):
        '''
        Function to shift the coordinates of both matrix and boundaries data by certain values x/y.
        '''

        # move origin again to 0 by subtracting the lower limits from the coordinates
        cell_coords = self.matrix.obsm['spatial'].copy()
        cell_coords[:, 0] += x
        cell_coords[:, 1] += y
        self.matrix.obsm['spatial'] = cell_coords

        try:
            boundaries = self.boundaries
        except AttributeError:
            print('No `boundaries` attribute found in CellData found.')
            pass
        else:
            for n in boundaries.metadata.keys():
                # get dataframe
                df = getattr(boundaries, n)

                if isinstance(df, pd.DataFrame):
                    # re-center to 0
                    df["vertex_x"] += x
                    df["vertex_y"] += y

                    # add to object
                    setattr(self.boundaries, n, df)


class ImageData(DeepCopyMixin, GetMixin):
    '''
    Object to read and load images.
    '''
    def __init__(self,
                 #path: Union[str, os.PathLike, Path] = None,
                 img_files: List[str] = None,
                 img_names: List[str] = None,
                 pixel_size: float = None,
                 ):
        # # add path to object
        # self.path = path

        # iterate through files and load them
        self.names = []
        self.metadata = {}

        if img_files is not None:
            # convert arguments to lists
            img_files = convert_to_list(img_files)
            img_names = convert_to_list(img_names)

            for n, f in zip(img_names, img_files):
                #impath = path / f
                self.add_image(
                    image=f,
                    name=n,
                    axes=None,
                    pixel_size=pixel_size,
                    ome_meta=None
                    )

    def __repr__(self):
        if len(self.metadata) > 0:
            repr_strings = [f"{tf.Bold}{n}:{tf.ResetAll}\t{metadata['shape']}" for n,metadata in self.metadata.items()]
            s = "\n".join(repr_strings)
        else:
            s = "empty"
        repr = f"{tf.Blue+tf.Bold}images{tf.ResetAll}\n{s}"
        return repr

    def add_image(
        self,
        image: Union[da.core.Array, str, os.PathLike, Path],
        name: str,
        axes: Optional[str] = None, # channels - other examples: 'TCYXS'. S for RGB channels. 'YX' for grayscale image.
        pixel_size: Optional[Number] = None,
        ome_meta: Optional[dict] = None
        ):

        # check if image is a path or a data array
        if Path(str(image)).exists():
            # read path
            image = Path(image)
            image = image.resolve() # resolve relative path
            filename = image.name
            img, ome_meta, axes = read_image(image)

        elif isinstance(image, da.core.Array) or isinstance(image, np.ndarray):
            assert axes is not None, "If `image` is numpy or dask array, `axes` needs to be set."
            assert pixel_size is not None, "If `image` is numpy or dask array, `pixel_size` needs to be set."

            try:
                # convert to dask array before addition
                img = da.from_array(image)
            except ValueError:
                # in this case the array was already a dask array
                img = image
            filename = None

        else:
            raise ValueError(f"`image` is neither a dask array nor an existing path.")

        # set attribute and add names to object
        setattr(self, name, img)
        self.names.append(name)

        # retrieve metadata
        img_shape = img[0].shape if isinstance(img, list) else img.shape
        img_max = img[0].max() if isinstance(img, list) else img.max()
        img_max = int(img_max)

        # save metadata
        self.metadata[name] = {}
        self.metadata[name]["filename"] = filename
        #self.metadata[n]["file"] = Path(relpath(impath, self.path)).as_posix() # store file information
        #self.metadata[n]["file"] = f # store file information
        self.metadata[name]["shape"] = img_shape  # store shape
        #self.metadata[n]["subresolutions"] = len(img) - 1 # store number of subresolutions of pyramid
        self.metadata[name]["axes"] = axes
        self.metadata[name]["OME"] = ome_meta

        # check whether the image is RGB or not
        if len(img_shape) == 3:
            self.metadata[name]["rgb"] = True
        elif len(img_shape) == 2:
            self.metadata[name]["rgb"] = False
        else:
            raise ValueError(f"Unknown image shape: {img_shape}")

        # get image contrast limits
        if self.metadata[name]["rgb"]:
            self.metadata[name]["contrast_limits"] = (0, 255)
        else:
            self.metadata[name]["contrast_limits"] = (0, img_max)

        # add universal pixel size to metadata
        self.metadata[name]['pixel_size'] = pixel_size


    def load(self,
             which: Union[List[str], str] = "all"
             ):
        '''
        Load images into memory.
        '''
        if which == "all":
            which = self.img_names

        # make sure which is a list
        which = convert_to_list(which)
        for n in which:
            img_loaded = getattr(self, n).compute()
            setattr(self, n, img_loaded)

    def crop(self,
             xlim: Optional[Tuple[int, int]],
             ylim: Optional[Tuple[int, int]]
             ):
        # extract names from metadata
        names = list(self.metadata.keys())
        for n in names:
            # extract the image pyramid
            img_data = getattr(self, n)

            # extract pixel size
            pixel_size = self.metadata[n]['pixel_size']

            cropped_img_data = crop_dask_array_or_pyramid(
                data=img_data,
                xlim=xlim,
                ylim=ylim,
                pixel_size=pixel_size
            )

            # save cropping properties in metadata
            self.metadata[n]["cropping_xlim"] = xlim
            self.metadata[n]["cropping_ylim"] = ylim

            try:
                self.metadata[n]["shape"] = cropped_img_data.shape
            except AttributeError:
                self.metadata[n]["shape"] = cropped_img_data[0].shape

            # add cropped pyramid to object
            setattr(self, n, cropped_img_data)

    def save(self,
             output_folder: Union[str, os.PathLike, Path],
             keys_to_save: Optional[str] = None,
             as_zarr: bool = True,
             zipped: bool = False,
             save_pyramid: bool = True,
             compression: Literal['jpeg', 'LZW', 'jpeg2000', 'ZLIB', None] = 'ZLIB', # jpeg2000 or ZLIB are recommended in the Xenium documentation - ZLIB is faster
             return_savepaths: bool = False,
             overwrite: bool = False
             ):
        output_folder = Path(output_folder)

        if keys_to_save is None:
            keys_to_save = list(self.metadata.keys())
        else:
            keys_to_save = convert_to_list(keys_to_save)

        # check overwrite
        check_overwrite_and_remove_if_true(path=output_folder, overwrite=overwrite)

        # create output directory
        output_folder.mkdir(parents=True, exist_ok=True)

        if return_savepaths:
            savepaths = {}

        for n, img_metadata in self.metadata.items():
            if n in keys_to_save:
                # extract image
                img = getattr(self, n)

                if as_zarr:
                    # generate filename
                    if zipped:
                        #filename = Path(img_metadata["file"]).name.split(".")[0] + ".zarr.zip"
                        filename = n + ".zarr.zip"
                    else:
                        # filename = Path(img_metadata["file"]).name.split(".")[0] + ".zarr"
                        filename = n + ".zarr"

                    # write to zarr
                    img_path = output_folder / filename
                    write_zarr(image=img, file=img_path,
                               img_metadata=img_metadata,
                               save_pyramid=save_pyramid)

                else:
                    # get file name for saving
                    #filename = Path(img_metadata["file"]).name.split(".")[0] + ".ome.tif"
                    filename = n + ".ome.tif"
                    # retrieve image metadata for saving
                    photometric = 'rgb' if img_metadata['rgb'] else 'minisblack'
                    axes = img_metadata['axes']

                    # retrieve OME metadata
                    ome_meta_to_retrieve = ["SignificantBits", "PhysicalSizeX", "PhysicalSizeY", "PhysicalSizeXUnit", "PhysicalSizeYUnit"]

                    try:
                        pixel_meta = img_metadata["OME"]["Image"]["Pixels"]
                    except KeyError:
                        pixel_meta = img_metadata["OME"]

                    selected_metadata = {key: pixel_meta[key] for key in ome_meta_to_retrieve if key in pixel_meta}

                    # write images as OME-TIFF
                    write_ome_tiff(image=img, file=output_folder / filename,
                                photometric=photometric, axes=axes,
                                compression=compression,
                                metadata=selected_metadata, overwrite=False)

                if return_savepaths:
                    # collect savepaths
                    savepaths[n] = output_folder / filename

        if return_savepaths:
            return savepaths<|MERGE_RESOLUTION|>--- conflicted
+++ resolved
@@ -16,10 +16,7 @@
 from shapely import MultiPoint, MultiPolygon, Point, Polygon, affinity
 
 from insitupy import __version__
-<<<<<<< HEAD
-=======
 from insitupy._constants import FORBIDDEN_ANNOTATION_NAMES
->>>>>>> 2ab2ff91
 from insitupy.utils.utils import convert_int_to_xenium_hex
 
 from .._exceptions import InvalidDataTypeError, InvalidFileTypeError
@@ -48,12 +45,8 @@
                  pixel_size: float = 1,
                  assert_uniqueness: Optional[bool] = None,
                 #  skip_multipolygons: Optional[bool] = None,
-<<<<<<< HEAD
-                 polygons_only: Optional[bool] = None
-=======
                  polygons_only: Optional[bool] = None,
                  forbidden_names: Optional[List[str]] = None
->>>>>>> 2ab2ff91
                  # shape_name: Optional[str] = None
                  ) -> None:
 
@@ -74,14 +67,11 @@
         else:
             self.polygons_only = polygons_only
 
-<<<<<<< HEAD
-=======
         if forbidden_names is None:
             self.forbidden_names = self.default_forbidden_names
         else:
             self.forbidden_names = forbidden_names
 
->>>>>>> 2ab2ff91
         if files is not None:
             # make sure files and keys are a list
             files = convert_to_list(files)
@@ -189,14 +179,11 @@
         # parse geopandas data from dataframe or file
         new_df = parse_geopandas(data)
 
-<<<<<<< HEAD
-=======
         if self.forbidden_names is not None:
             new_names = new_df["name"].tolist()
             if np.any([elem in new_names for elem in self.forbidden_names]):
                 raise ValueError(f"One of the forbidden names for annotations ({self.forbidden_names}) has been used in the imported dataset. Please change the respective change to prevent interference with downstream functions.")
 
->>>>>>> 2ab2ff91
         if "scale" not in new_df.columns:
             # add scale factor to data
             if scale_factor is None:
@@ -250,19 +237,6 @@
                 if not is_unique:
                     add = False
 
-<<<<<<< HEAD
-            # if self.skip_multipolygons:
-            #     # check if any of the shapes are shapely MultiPolygons
-            #     is_not_multipolygon = [not isinstance(p, MultiPolygon) for p in annot_df.geometry]
-            #     if not np.all(is_not_multipolygon):
-            #         annot_df = annot_df.loc[is_not_multipolygon]
-            #         warnings.warn(
-            #             f"Some {self.shape_name} were a shapely 'MultiPolygon' objects and skipped.",
-            #             stacklevel=2
-            #             )
-
-=======
->>>>>>> 2ab2ff91
             if self.polygons_only:
                 # check if any of the shapes are shapely MultiPolygons
                 is_not_polygon = [not isinstance(p, Polygon) for p in annot_df.geometry]
@@ -327,10 +301,6 @@
         self._update_metadata()
 
     def remove_data(self,
-<<<<<<< HEAD
-                   key_to_remove: str):
-        delattr(self, key_to_remove)
-=======
                    key_to_remove: str,
                    classes_to_remove: Union[Literal["all"], List[str], str] = "all"
                    ):
@@ -341,7 +311,6 @@
             geom_df = self.get(key_to_remove)
             setattr(self, key_to_remove, geom_df[~geom_df.name.isin(classes_to_remove)])
 
->>>>>>> 2ab2ff91
         self._update_metadata()
 
     def save(self,
