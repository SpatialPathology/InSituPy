import math
import os
from datetime import datetime
from uuid import uuid4

import matplotlib.pyplot as plt
import numpy as np
from numpy import ndarray
from pandas.api.types import is_numeric_dtype, is_string_dtype
from parse import datetime
from shapely import LineString, Point, Polygon, affinity

from insitupy._constants import (XENIUM_HEX_TO_INT_CONV_DICT,
                                 XENIUM_INT_TO_HEX_CONV_DICT)


class textformat:
    '''
    Helper class to format printed text.
    e.g. print(color.RED + color.BOLD + 'Hello, World!' + color.END)
    '''
    # colors and formats
    # PURPLE = '\033[95m'
    # CYAN = '\033[96m'
    # DARKCYAN = '\033[36m'
    # BLUE = '\033[94m'
    # GREEN = '\033[92m'
    # YELLOW = '\033[93m'
    # RED = '\033[91m'
    # BOLD = '\033[1m'
    # UNDERLINE = '\033[4m'
    # END = '\033[0m'

    ResetAll = "\033[0m"

    Bold       = "\033[1m"
    Dim        = "\033[2m"
    Underlined = "\033[4m"
    Blink      = "\033[5m"
    Reverse    = "\033[7m"
    Hidden     = "\033[8m"

    ResetBold       = "\033[21m"
    ResetDim        = "\033[22m"
    ResetUnderlined = "\033[24m"
    ResetBlink      = "\033[25m"
    ResetReverse    = "\033[27m"
    ResetHidden     = "\033[28m"

    Default      = "\033[39m"
    Black        = "\033[30m"
    Red          = "\033[31m"
    Green        = "\033[32m"
    Yellow       = "\033[33m"
    Blue         = "\033[34m"
    Magenta      = "\033[35m"
    Cyan         = "\033[36m"
    LightGray    = "\033[37m"
    DarkGray     = "\033[90m"
    LightRed     = "\033[91m"
    LightGreen   = "\033[92m"
    LightYellow  = "\033[93m"
    LightBlue    = "\033[94m"
    Purple       = "\033[95m"
    LightCyan    = "\033[96m"
    White        = "\033[97m"

    BackgroundDefault      = "\033[49m"
    BackgroundBlack        = "\033[40m"
    BackgroundRed          = "\033[41m"
    BackgroundGreen        = "\033[42m"
    BackgroundYellow       = "\033[43m"
    BackgroundBlue         = "\033[44m"
    BackgroundMagenta      = "\033[45m"
    BackgroundCyan         = "\033[46m"
    BackgroundLightGray    = "\033[47m"
    BackgroundDarkGray     = "\033[100m"
    BackgroundLightRed     = "\033[101m"
    BackgroundLightGreen   = "\033[102m"
    BackgroundLightYellow  = "\033[103m"
    BackgroundLightBlue    = "\033[104m"
    BackgroundLightMagenta = "\033[105m"
    BackgroundLightCyan    = "\033[106m"
    BackgroundWhite        = "\033[107m"

    # signs
    TSIGN = "\u251c"
    LSIGN = "\u2514"
    HLINE = "\u2500"
    RARROWHEAD = "\u27A4"
    TICK = "\u2714"
    CIRCLE_EMPTY = "\u25EF"
    CIRCLE_FILLED = "\u2B24"
    CIRCLE_HALF = "\u25D0"
    CIRCLE_THREEQUARTER = "\u25D5"
    CIRCLE_ONEQUARTER = "\u25D4"

    # spacer
    SPACER = "    "

def remove_last_line_from_csv(filename):
    with open(filename) as myFile:
        lines = myFile.readlines()
        last_line = lines[len(lines)-1]
        lines[len(lines)-1] = last_line.rstrip()
    with open(filename, 'w') as myFile:
        myFile.writelines(lines)

def decode_robust(s, encoding="utf-8"):
    try:
        return s.decode(encoding)
    except (UnicodeDecodeError, AttributeError):
        return s

def decode_robust_series(s, encoding="utf-8"):
    '''
    Function to decode a pandas series in a robust fashion with different checks.
    This circumvents the return of NaNs and makes a decision in case of different errors.
    '''
    if is_numeric_dtype(s):
        return s
    if is_string_dtype(s):
        return s
    try:
        decoded = s.str.decode(encoding)
        if decoded.isna().all():
            return decoded
        elif decoded.isna().any():
            namask = decoded.isna()
            decoded[namask] = s[namask]
        return decoded
    except (UnicodeDecodeError, AttributeError):
        return s

def convert_to_list(elem):
    '''
    Return element to list if it is not a list already.
    '''
    return [elem] if (isinstance(elem, str) or isinstance(elem, os.PathLike) or isinstance(elem, int)) else list(elem)

def nested_dict_numpy_to_list(dictionary):
    for key, value in dictionary.items():
        if isinstance(value, ndarray):
            dictionary[key] = value.tolist()
        elif isinstance(value, dict):
            nested_dict_numpy_to_list(value)

def get_nrows_maxcols(keys, max_cols):
    '''
    Determine optimal number of rows and columns for `plt.subplot` based on
    list of keys [`keys`] and maximum number of columns [`max_cols`].

    Returns: `n_plots`, `n_rows`, `max_cols`
    '''

    n_plots = len(keys)
    if n_plots > max_cols:
        n_rows = math.ceil(n_plots / max_cols)
    else:
        n_rows = 1
        max_cols = n_plots

    return n_plots, n_rows, max_cols


def _generate_time_based_uid():
    time_str = datetime.now().strftime("%y%m%d-%H%M%S%f")
    short_uid = str(uuid4()).split("-")[0]
    uid = f"{time_str}-{short_uid}"
    return uid

def convert_int_to_xenium_hex(value, dataset_suffix=1, final_length=8):
    """Convert integers into Xenium-style hexadecimal representation.
    Described here: https://www.10xgenomics.com/support/software/xenium-onboard-analysis/latest/analysis/xoa-output-zarr#cellID

    Args:
        value (_type_): _description_
        dataset_suffix (int, optional): _description_. Defaults to 1.
        final_length (int, optional): _description_. Defaults to 8.

    Returns:
        _type_: _description_
    """
    # generate hexadecimal representation
    hex_repr = hex(value)[2:]

    # convert normal hex to xenium-modified hex
    hex_repr = "".join([str(XENIUM_INT_TO_HEX_CONV_DICT[elem]) for elem in hex_repr])

    # add a to the beginning to fill to final length
    hex_repr = hex_repr.rjust(final_length, 'a')

    # add dataset suffix
    hex_repr += f"-{dataset_suffix}"

    return hex_repr

def convert_xenium_hex_to_int(hex_repr):
    """Convert Xenium-style hexadecimal representation into integers.
    Described here: https://www.10xgenomics.com/support/software/xenium-onboard-analysis/latest/analysis/xoa-output-zarr#cellID


    Args:
        hex_repr (_type_): _description_

    Returns:
        _type_: _description_
    """
    # remove dataset suffix
    hex_repr_split = hex_repr.split("-")

    # try to extract a dataset suffix
    try:
        dataset_suffix = int(hex_repr_split[1])
    except IndexError:
        dataset_suffix = None

    # extract the hex repr
    hex_repr = hex_repr_split[0]

    # remove leading a
    hex_repr = hex_repr.lstrip("a")

    # convert xenium-modified hex to normal hex
    hex_repr = "".join([str(XENIUM_HEX_TO_INT_CONV_DICT[elem]) for elem in hex_repr])

    # generate decimal representation
    dec = int(hex_repr, 16)

    return dec, dataset_suffix


def create_ellipse_from_bbox(corner_coords):
    """
    Create an ellipse from a bounding box defined by its corner coordinates.

    Parameters:
    corner_coords (list of tuples): A list containing the coordinates of the four corners
                                     of the bounding box in the format [(x1, y1), (x2, y2),
                                     (x3, y3), (x4, y4)].

    Returns:
    shapely.geometry.Polygon: A Shapely polygon representing the ellipse.
    """
    # Unpack the corner coordinates
    x_coords = [coord[0] for coord in corner_coords]
    y_coords = [coord[1] for coord in corner_coords]

    # Calculate the bounding box's min and max coordinates
    x_min = min(x_coords)
    x_max = max(x_coords)
    y_min = min(y_coords)
    y_max = max(y_coords)

    # Calculate the center of the bounding box
    center_x = (x_min + x_max) / 2
    center_y = (y_min + y_max) / 2

    # Calculate the semi-major and semi-minor axes
    semi_major = (x_max - x_min) / 2
    semi_minor = (y_max - y_min) / 2

    # Create a unit circle centered at the origin
    unit_circle = Point(0, 0).buffer(1)  # Create a unit circle

    # Scale the unit circle to create the ellipse
    ellipse = affinity.scale(unit_circle, xfact=semi_major, yfact=semi_minor)

    # Translate the ellipse to the center of the bounding box
    ellipse = affinity.translate(ellipse, xoff=center_x, yoff=center_y)

    return ellipse

def convert_napari_shape_to_polygon_or_line(napari_shape_data, shape_type):
    """
    Convert shape data from Napari format to a Shapely polygon or line.

    This function takes shape data in the format used by Napari and converts it
    into a Shapely geometry object, which can be either a polygon, an ellipse,
    or a line string, depending on the specified shape type.

    Parameters:
    napari_shape_data (numpy.ndarray): An array of shape data, where each row
                                        represents a point (y, x) in the Napari
                                        coordinate system.
    shape_type (str): A string indicating the type of shape to create.
                      Accepted values are:
                      - "polygon": Converts the shape data to a Shapely Polygon.
                      - "ellipse": Converts the shape data to a Shapely Polygon
                                   representing an ellipse based on the bounding box.
                      - "path": Converts the shape data to a Shapely LineString.

    Returns:
    shapely.geometry.Polygon or shapely.geometry.LineString: A Shapely geometry
    object representing the converted shape.

    Raises:
    TypeError: If the provided shape_type is not one of the accepted values.
    """
<<<<<<< HEAD
    if shape_type == "polygon":
=======
    if (shape_type == "polygon") or (shape_type == "rectangle"):
>>>>>>> 2ab2ff91
        result = Polygon(np.stack([napari_shape_data[:, 1], napari_shape_data[:, 0]], axis=1))
    elif shape_type == "ellipse":
        result = create_ellipse_from_bbox(np.flip(napari_shape_data, axis=1))
    elif shape_type == "path":
        result = LineString(np.flip(napari_shape_data, axis=1))
    else:
<<<<<<< HEAD
        TypeError(f"Shape has an unknown type: {shape_type}")
=======
        raise TypeError(f"Shape has an unknown type: {shape_type}")
>>>>>>> 2ab2ff91

    return result

def exclude_index(array, exclude_index):
    """
    Exclude the element at the specified index from the array.

    Args:
        array (np.ndarray): The input NumPy array.
        exclude_index (int): The index of the element to exclude.

    Returns:
        np.ndarray: A new array with the element at exclude_index excluded.
    """
    return np.concatenate((array[:exclude_index], array[exclude_index+1:]))<|MERGE_RESOLUTION|>--- conflicted
+++ resolved
@@ -297,22 +297,14 @@
     Raises:
     TypeError: If the provided shape_type is not one of the accepted values.
     """
-<<<<<<< HEAD
-    if shape_type == "polygon":
-=======
     if (shape_type == "polygon") or (shape_type == "rectangle"):
->>>>>>> 2ab2ff91
         result = Polygon(np.stack([napari_shape_data[:, 1], napari_shape_data[:, 0]], axis=1))
     elif shape_type == "ellipse":
         result = create_ellipse_from_bbox(np.flip(napari_shape_data, axis=1))
     elif shape_type == "path":
         result = LineString(np.flip(napari_shape_data, axis=1))
     else:
-<<<<<<< HEAD
-        TypeError(f"Shape has an unknown type: {shape_type}")
-=======
         raise TypeError(f"Shape has an unknown type: {shape_type}")
->>>>>>> 2ab2ff91
 
     return result
 
