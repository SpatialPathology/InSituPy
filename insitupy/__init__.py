--- conflicted
+++ resolved
@@ -1,10 +1,6 @@
 __author__ = "Johannes Wirth"
 __email__ = "j.wirth@tum.de"
-<<<<<<< HEAD
-__version__ = "0.3.3"
-=======
 __version__ = "0.3.5"
->>>>>>> b5e1e361
 
 # check if napari is available
 try:
