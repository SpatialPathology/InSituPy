--- conflicted
+++ resolved
@@ -4,14 +4,9 @@
 
 from . import image as im
 from . import utils
-<<<<<<< HEAD
-from ._core.dataclasses import AnnotationData, BoundariesData, ImageData
-from ._core.xeniumdata import XeniumData
-from . import datasets as ds
-=======
 from ._core.dataclasses import AnnotationsData, BoundariesData, ImageData
 from ._core.xeniumdata import XeniumData, read_celldata
->>>>>>> d638dc68
+from . import datasets as ds
 
 __all__ = [
     "XeniumData",
