--- conflicted
+++ resolved
@@ -16,12 +16,8 @@
 from ._core._deprecated import XeniumData
 from ._core.dataclasses import AnnotationsData, BoundariesData, ImageData
 from ._core.insitudata import (InSituData, calc_distance_of_cells_from,
-<<<<<<< HEAD
-                               register_images)
-=======
                                differential_gene_expression, register_images)
 from ._core.insituexperiment import InSituExperiment
->>>>>>> 2ab2ff91
 from ._core.xenium import read_xenium
 from .palettes import CustomPalettes
 
