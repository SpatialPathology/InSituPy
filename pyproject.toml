[tool.poetry]
name = "insitupy"
version = "1.4.0" # <<COOKIETEMPLE_FORCE_BUMP>>
description = "Package introducing the XeniumData structure to read an analyze Xenium in situ data in a structured manner."
license = "BSD-3-Clause"
authors = ["jwrth <j.wirth@tum.de>"]
readme = "README.md"

[tool.poetry.dependencies]
# mandatory dependencies
python = "^3.9.18"
<<<<<<< HEAD
scanpy = "1.10.2"
=======
scanpy = "1.10.3" #"1.9.5"
>>>>>>> 2ab2ff91
numpy = "1.26.4"
dask-image = "2023.8.1"
parse = "1.19.1"
dask = {extras = ["diagnostics"], version = "2023.9.2"}
opencv-python = "4.8.0.76"
scikit-image = "0.21.0"
geopandas = "0.14.0"
openpyxl = "3.1.2"
leidenalg = "0.10.1"
asciitree = "0.3.3"
#annoy = { file = "wheels/annoy-1.17.0-cp39-cp39-win_amd64.whl" }
scanorama = "1.7.4"
pytest = "7.4.2"
xmltodict = "0.13.0"
zarr = "2.16.1"
pyarrow = "14.0.1"
fastparquet = "2023.10.1"
imagecodecs = "2023.9.18"
rasterio = "1.3.9"
loompy = "3.0.7"

# optional dependencies
napari = {extras = ["all"], version = "0.4.18", optional = true}
scikit-misc = "0.3.1"
adjusttext = "^1.2.0"
<<<<<<< HEAD
anndata2ri = "^1.3.2"
=======
>>>>>>> 2ab2ff91
toml = "^0.10.2"

[tool.poetry.extras]
napari = ["napari"]


[build-system]
requires = ["poetry-core"]
build-backend = "poetry.core.masonry.api"<|MERGE_RESOLUTION|>--- conflicted
+++ resolved
@@ -9,11 +9,7 @@
 [tool.poetry.dependencies]
 # mandatory dependencies
 python = "^3.9.18"
-<<<<<<< HEAD
-scanpy = "1.10.2"
-=======
 scanpy = "1.10.3" #"1.9.5"
->>>>>>> 2ab2ff91
 numpy = "1.26.4"
 dask-image = "2023.8.1"
 parse = "1.19.1"
@@ -39,10 +35,7 @@
 napari = {extras = ["all"], version = "0.4.18", optional = true}
 scikit-misc = "0.3.1"
 adjusttext = "^1.2.0"
-<<<<<<< HEAD
 anndata2ri = "^1.3.2"
-=======
->>>>>>> 2ab2ff91
 toml = "^0.10.2"
 
 [tool.poetry.extras]
